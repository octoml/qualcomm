# Qualcomm TVM Evaluation Repo

<<<<<<< HEAD
***Disclaimer: This is in progress development code and does not reflect the productized final state that will be upstreamed. Some important features are missing and some refactoring is required. All code herein is subject to change.


Last version of TVM this was evaluated on and worked (01/28/2021): `6f75cffb64f20e72a2fad425ce58d0fd32c0d4c8`.

For testing texture memory support, please use the tvm repository included as a subtree in this repository.
=======
Last version of TVM this was evaluated on and worked (01/28/2021): `6f75cffb64f20e72a2fad425ce58d0fd32c0d4c8`
For testing texture memory support, please use the tvm repository included as a subtree in this repository: [tvm](https://github.com/octoml/qualcomm/tree/master/tvm).
>>>>>>> f392f7fe

Questions of issues using the scripts? Submit a ticket via the OctoML [helpdesk](https://octoml.atlassian.net/servicedesk/customer/portal/6).


## Running texture.py tests:
`scripts/texture.py` is a set of compute and schedule definitions for various workloads employing texture memory cache stage when the `-m "texture"` argument is supplied. For each test, numerical comparisons are checked against numpy results. Some of the tests can be tuned with the `--tune` flag. Log files with autotvm tuning records exist in the logs/ directory for many these tunable tests. See the below for a few invocation examples on how to run a tuned schedule with texture memory.

```
usage: scripts/texture.py [-h] [-m MEMORY] [-s] [-l LOG] [-T] -t TEST
                  [-r RPC_TRACKER_HOST] [-p RPC_TRACKER_PORT] [-k RPC_KEY]

Set test arguments

optional arguments:
  -h, --help            show this help message and exit
  -m MEMORY, --memory MEMORY
                        Use global or texture
  -s, --shared          Use shared memory
  -l LOG, --log LOG     AutoTVM tuning record logfile
  -T, --tune            Whether to tune or not
  -t TEST, --test TEST  Selected test to run
  -r RPC_TRACKER_HOST, --rpc_tracker_host RPC_TRACKER_HOST
                        RPC tracker host IP address
  -p RPC_TRACKER_PORT, --rpc_tracker_port RPC_TRACKER_PORT
                        RPC tracker host port
  -k RPC_KEY, --rpc_key RPC_KEY
                        RPC key to use

```
Example invocations,
```
# ------------------------
# Conv2d VGG16 layer [3x3]
# ------------------------

# Memory hierarchy: shared->local
$ python scripts/texture.py -r 0.0.0.0 -p 9191 -k android --test=conv2d_NCHWc_KCRSk_tx_tune2 -l logs/conv2d_NCHWc_KCRSk_tx_tune2.autotvm.shared.log
> 115.4 GFLOPS

# Memory hierarchy: texture->shared->local
$ python scripts/texture.py -r 0.0.0.0 -p 9191 -k android --test=conv2d_NCHWc_KCRSk_tx_tune2 -l logs/conv2d_NCHWc_KCRSk_tx_tune2.texture.shared.autotvm.best.log -m texture -s
> 116.9 GFLOPS

# Memory hierarchy: texture->local
$ python scripts/texture.py -r 0.0.0.0 -p 9191 -k android --test=conv2d_NCHWc_KCRSk_tx_tune2 -m texture -l logs/conv2d_NCHWc_KCRSk_tx_tune2.texture.noshared.autotvm.log
> 147.6 GFLOPS

# ------------------------------
# Conv2d MobilenetV1 layer [1x1]
# ------------------------------

# Memory hierarchy: shared->local
$ python scripts/texture.py -r 0.0.0.0 -p 9191 -k android --test=conv2d_NCHWc_KCRSk_tx_tune -l logs/conv2d_NCHWc_KCRSk_tx_tune_1024.log -s
> 100.2 GFLOPS

# Memory hierarchy: texture->shared->local
$ python scripts/texture.py -r 0.0.0.0 -p 9191 -k android --test=conv2d_NCHWc_KCRSk_tx_tune -l logs/conv2d_NCHWc_KCRSk_tx_tune_1024.log -s -m "texture"
> 89.2 GFLOPS

# Memory hierarchy: texture->local
$ python scripts/texture.py -r 0.0.0.0 -p 9191 -k android --test=conv2d_NCHWc_KCRSk_tx_tune -l logs/conv2d_NCHWc_KCRSk_tx_tune.texture.noshared.log -m "texture"
> 137.5 GFLOPS

```


## Setting up the host development machine

On the host machine (typically your development box) you'll need to build TVM. 

```
git clone https://github.com/apache/incubator-tvm.git --recursive
cd incubator-tvm
mkdir build
cp cmake/config.cmake build/.
echo 'set(USE_LLVM llvm-config)' >> build/config.cmake
echo 'set(USE_GRAPH_RUNTIME_DEBUG ON)' >> build/config.cmake
cd build
cmake ..
make -j8
```

## Cross compiling the C++ RPC server for Android

Refer to the documentation [here](https://github.com/apache/incubator-tvm/tree/master/apps/cpp_rpc) to cross compile the C++ RPC binary and tvm_runtime libraries for Android.

To run, use `adb` to push the cross compiled `tvm_rpc` binary and `libtvm_runtime.so` shared library to `/data/local/tmp` on the Android device. Then run the RPC server with:
```
adb shell
cd /data/local/tmp
LD_LIBRARY_PATH=. ./tvm_rpc server --tracker=<tracker IP>:<tracker port> --key=android
```

## Setting up the RPC device tracker

Once TVM is built on the host, you'll need to launch the RPC tracker service with the following command:
```
python -m tvm.exec.rpc_tracker --host=<tracker IP> --port=<tracker port> --port-end=9192
```
Where `tracker IP` is the host IP, and `tracker port` can be `9191`.

When done, you can register the Android device on the tracker with the same key used to run the on device RPC server:

```
python -m tvm.exec.rpc_server --tracker <tracker host>:<tracker port> --key android
```

Finally, make sure that the hardware is properly registered to the tracker. On the host, or any machine connected to the local network, check the devices registered on the tracker with the following command:

```
python -m tvm.exec.query_rpc_tracker --host <tracker IP> --port <tracker port>
```

## Using the experiment script

Under `scripts` you'll find a python script `evaluate.py` that can evaluate or tune a set of models:

Below is the usage for the script, which you can get with 

```
$ python3 scripts/evaluate.py -h

usage: evaluate.py [-h] -m
                   {resnet50,mobilenetv1,inceptionv3,vgg16,mobilenetv3_ssdlite,deeplabv3}
                   [-t {float32,float16}] [-l LOG] [-k RPC_KEY]
                   [-r RPC_TRACKER_HOST] [-p RPC_TRACKER_PORT] [-T TARGET]
                   [--tune TUNE] [--debug DEBUG]

Tune and/or evaluate a curated set of models

optional arguments:
  -h, --help            show this help message and exit
  -m {resnet50,mobilenetv1,inceptionv3,vgg16,mobilenetv3_ssdlite,deeplabv3}, --model {resnet50,mobilenetv1,inceptionv3,vgg16,mobilenetv3_ssdlite,deeplabv3}
                        Model to tune and/or evaluate
  -t {float32,float16}, --type {float32,float16}
                        Specify whether the model should be run with single or
                        half precision floating point values
  -l LOG, --log LOG     AutoTVM tuning logfile name
  -k RPC_KEY, --rpc_key RPC_KEY
                        RPC key to use
  -r RPC_TRACKER_HOST, --rpc_tracker_host RPC_TRACKER_HOST
                        RPC tracker host IP address
  -p RPC_TRACKER_PORT, --rpc_tracker_port RPC_TRACKER_PORT
                        RPC tracker host port
  -T TARGET, --target TARGET
                        Compilation target
  --tune TUNE           Whether or not to run autotuning
  --debug DEBUG         Use graph runtime debugger to output per layer perf.
                        data and other statistics
```

## Known issues ##
Currently running with `-m deeplabv3 -t float16` will produce an internal invariant violation in TVM. This is known and under investigation.

<|MERGE_RESOLUTION|>--- conflicted
+++ resolved
@@ -1,16 +1,12 @@
 # Qualcomm TVM Evaluation Repo
 
-<<<<<<< HEAD
-***Disclaimer: This is in progress development code and does not reflect the productized final state that will be upstreamed. Some important features are missing and some refactoring is required. All code herein is subject to change.
-
+***Disclaimer: This is in progress development code and does not reflect the productized final state that will be upstreamed. Important features may be missing and some refactoring is required. All code herein is subject to change.
 
 Last version of TVM this was evaluated on and worked (01/28/2021): `6f75cffb64f20e72a2fad425ce58d0fd32c0d4c8`.
 
-For testing texture memory support, please use the tvm repository included as a subtree in this repository.
-=======
-Last version of TVM this was evaluated on and worked (01/28/2021): `6f75cffb64f20e72a2fad425ce58d0fd32c0d4c8`
 For testing texture memory support, please use the tvm repository included as a subtree in this repository: [tvm](https://github.com/octoml/qualcomm/tree/master/tvm).
->>>>>>> f392f7fe
+
+
 
 Questions of issues using the scripts? Submit a ticket via the OctoML [helpdesk](https://octoml.atlassian.net/servicedesk/customer/portal/6).
 
