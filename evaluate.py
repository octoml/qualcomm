# Licensed to the Apache Software Foundation (ASF) under one
# or more contributor license agreements.  See the NOTICE file
# distributed with this work for additional information
# regarding copyright ownership.  The ASF licenses this file
# to you under the Apache License, Version 2.0 (the
# "License"); you may not use this file except in compliance
# with the License.  You may obtain a copy of the License at
#
#   http://www.apache.org/licenses/LICENSE-2.0
#
# Unless required by applicable law or agreed to in writing,
# software distributed under the License is distributed on an
# "AS IS" BASIS, WITHOUT WARRANTIES OR CONDITIONS OF ANY
# KIND, either express or implied.  See the License for the
# specific language governing permissions and limitations
# under the License.

import os
import numpy as np

import tvm
from tvm import relay
from tvm.relay import testing
from tvm import autotvm
from tvm.contrib import utils, ndk
from tvm.topi import testing
from common import convert_to_dtype, advanced_time_evaluator


class ModelImporter(object):
    def available_models(self):
        import inspect
        models = []
        for method in inspect.getmembers(type(self)):
            if "import_" in method[0]:
                models.append(method[0].split("import_")[1])
        return models

    def __call__(self, model, *args, **kwargs):
        import inspect

        for method in inspect.getmembers(type(self)):
            if "import_" + model == method[0]:
                return method[1](self, *args, **kwargs)
        raise ValueError("import_" + model + " not found.")


    def get_onnx_from_tf1(self, model_url, filename, input_names, output_names, shape_override = None):
        tf_model_file = os.path.abspath(
            os.path.dirname(os.path.realpath(__file__))
            + "/models/{}.pb".format(filename)
        )

        from tvm.contrib import download
        download.download(model_url, tf_model_file)
        # converted using command line:
        # python -m tf2onnx.convert --graphdef mace_resnet-v2-50.pb --output mace_resnet-v2-50.onnx --inputs input:0[1,224,224,3] --outputs resnet_v2_50/predictions/Reshape_1:0
        onnx_model_file = os.path.abspath(
            os.path.dirname(os.path.realpath(__file__))
            + "/models/{}.onnx".format(filename))
        if os.path.exists(onnx_model_file) == False:
            import tf2onnx
            import tensorflow as tf
            try:
                tf_compat_v1 = tf.compat.v1
            except ImportError:
                tf_compat_v1 = tf
            # Tensorflow utility functions
            import tvm.relay.testing.tf as tf_testing

            with tf_compat_v1.gfile.GFile(tf_model_file, "rb") as f:
                graph_def = tf_compat_v1.GraphDef()
                graph_def.ParseFromString(f.read())
                #graph = tf.import_graph_def(graph_def, name="")
                # Call the utility to import the graph definition into default graph.
                graph_def = tf_testing.ProcessGraphDefParam(graph_def)

                model_proto, external_tensor_storage = tf2onnx.convert.from_graph_def(graph_def,
                    name=filename, input_names=input_names, output_names=output_names,
                    shape_override = shape_override,
                    output_path=onnx_model_file)

        return onnx_model_file


    def get_graphdef_from_tf1(self, model_url, filename):
        graph_def = None
        tf_model_file = os.path.abspath(
            os.path.dirname(os.path.realpath(__file__))
            + "/models/{}.pb".format(filename)
        )

        from tvm.contrib import download
        download.download(model_url, tf_model_file)
        # converted using command line:
        # python -m tf2onnx.convert --graphdef mace_resnet-v2-50.pb --output mace_resnet-v2-50.onnx --inputs input:0[1,224,224,3] --outputs resnet_v2_50/predictions/Reshape_1:0
        onnx_model_file = os.path.abspath(
            os.path.dirname(os.path.realpath(__file__))
            + "/../models/{}.onnx".format(filename))
        import tensorflow as tf
        try:
            tf_compat_v1 = tf.compat.v1
        except ImportError:
            tf_compat_v1 = tf
        # Tensorflow utility functions
        import tvm.relay.testing.tf as tf_testing

        with tf_compat_v1.gfile.GFile(tf_model_file, "rb") as f:
            graph_def = tf_compat_v1.GraphDef()
            graph_def.ParseFromString(f.read())
            graph_def = tf_testing.ProcessGraphDefParam(graph_def)
        return graph_def

    def import_mace_mobilenetv1_nhwc(self, target="llvm", dtype="float32"):
        model_url = "https://cnbj1.fds.api.xiaomi.com/mace/miai-models/mobilenet-v1/mobilenet-v1-1.0.pb"
        filename = "mace_mobilenet-v1-1.0"
        graph_def = self.get_graphdef_from_tf1(model_url, filename)
        shape_dict = {"input": (1, 224, 224, 3)}
        mod, params = relay.frontend.from_tensorflow(graph_def, shape=shape_dict,
                                        outputs=["MobilenetV1/Predictions/Reshape_1"])

        # downcast to float16
        mod = convert_to_dtype(mod["main"], dtype)
        dtype = "float32" if dtype == "float32" else "float16"

        return (mod, params, shape_dict, dtype, target, ImageNetValidator(shape_dict, "NHWC", preproc="keras_mobilenetv1"))

    def import_mace_mobilenetv1_nchw(self, target="llvm", dtype="float32"):
        model_url = "https://cnbj1.fds.api.xiaomi.com/mace/miai-models/mobilenet-v1/mobilenet-v1-1.0.pb"
        filename = "mace_mobilenet-v1-1.0"
        input_names = ["input:0"]
        output_names = ["MobilenetV1/Predictions/Reshape_1:0"]
        onnx_model_file = self.get_onnx_from_tf1(model_url, filename, input_names, output_names)
        import onnx
        model = onnx.load(onnx_model_file)
        shape_dict = {'input:0': [1, 224, 224, 3]}
        mod, params = relay.frontend.from_onnx(model, shape_dict, freeze_params=True)

        # downcast to float16
        mod = convert_to_dtype(mod["main"], dtype)
        dtype = "float32" if dtype == "float32" else "float16"

        return (mod, params, shape_dict, dtype, target, ImageNetValidator(shape_dict, "NHWC", preproc="keras_mobilenetv1"))

    def import_conv2d_deeplabv3(self, target="llvm", dtype="float32"):
        dtype_init="float32"
        input_shape = (1, 513, 513, 3)
        filter_shape = (3, 3, 3, 32)
        bias_shape = (1, 1, 1, 32)
        A = relay.var("data", shape=input_shape, dtype=dtype_init)
        B = relay.var("weight", shape=filter_shape, dtype=dtype_init)
        bias = relay.var("bias", shape=bias_shape, dtype=dtype_init)

        #C = relay.nn.relu(A)
        conv = relay.nn.conv2d(A, B, data_layout="NHWC", kernel_layout="HWIO",
                            padding=[1,1,1,1],strides=[2,2],
                            out_dtype=dtype_init, channels=32, kernel_size=(3,3))
        D = relay.op.add(conv, bias)
        D = relay.op.nn.relu(D)

        mod = relay.Function([A, B, bias], D)
        np.random.seed(0)
        initializer = relay.testing.init.Xavier()
        filter_data = np.zeros(filter_shape).astype(dtype_init)
        bias_data = np.zeros(bias_shape).astype(dtype_init)
        initializer("weight", filter_data)
        initializer("bias", bias_data)
        params = {
            "weight": tvm.nd.array(filter_data),
            "bias" : tvm.nd.array(bias_data),
        }

        # downcast to float16
        mod = convert_to_dtype(mod, dtype)
        dtype = "float32" if dtype == "float32" else "float16"

        return (mod, params, {"data": input_shape}, dtype, target)


    def import_mace_resnet50_v2(self, target="llvm", dtype="float32"):
        model_url = "https://cnbj1.fds.api.xiaomi.com/mace/miai-models/resnet-v2-50/resnet-v2-50.pb"
        filename = "mace_resnet-v2-50"
        input_names = ["input:0"]
        shape_override = {"input:0": [1, 299, 299, 3]}
        output_names = ["resnet_v2_50/predictions/Reshape_1:0"]
        onnx_model_file = self.get_onnx_from_tf1(model_url, filename, input_names, output_names, shape_override)
        import onnx
        model = onnx.load(onnx_model_file)
        mod, params = relay.frontend.from_onnx(model, shape_override, freeze_params=True)

        # downcast to float16
        mod = convert_to_dtype(mod["main"], dtype)
        dtype = "float32" if dtype == "float32" else "float16"

        return (mod, params, shape_override, dtype, target, \
                ImageNetValidator(shape_override, "NHWC", preproc="keras"))


    def import_ac_resnet50_tf(self, target="llvm", dtype="float32"):
        model_url = "https://download.01.org/opencv/public_models/012020/resnet-50-tf/resnet_v1-50.pb"
        filename = "resnet_v1-50"
        input_names = ["map/TensorArrayStack/TensorArrayGatherV3:0"]
        shape_override = {"map/TensorArrayStack/TensorArrayGatherV3:0": [1, 224, 224, 3]}
        output_names = ["softmax_tensor:0"]
        onnx_model_file = self.get_onnx_from_tf1(model_url, filename, input_names, output_names, shape_override)
        import onnx
        model = onnx.load(onnx_model_file)
        shape_dict = {'map/TensorArrayStack/TensorArrayGatherV3:0': [1, 224, 224, 3]}
        mod, params = relay.frontend.from_onnx(model, shape_dict, freeze_params=True)

        mod = relay.quantize.prerequisite_optimize(mod, params)

        return (mod, params, shape_dict, dtype, target, ImageNetValidator(shape_dict, "NHWC", preproc="keras_mobilenetv1"))


    def import_mace_inceptionv3(self, target="llvm", dtype="float32"):
        model_url = "https://cnbj1.fds.api.xiaomi.com/mace/miai-models/inception-v3/inception-v3.pb"
        filename = "mace_inception-v3"
        input_names = ["input:0"]
        output_names = ["InceptionV3/Predictions/Reshape_1:0"]
        onnx_model_file = self.get_onnx_from_tf1(model_url, filename, input_names, output_names)
        import onnx
        model = onnx.load(onnx_model_file)
        shape_dict = {'input:0': [1, 299, 299, 3]}
        mod, params = relay.frontend.from_onnx(model, shape_dict, freeze_params=True)

        # downcast to float16
        mod = convert_to_dtype(mod["main"], dtype)
        dtype = "float32" if dtype == "float32" else "float16"

        return (mod, params, shape_dict, dtype, target, ImageNetValidator(shape_dict, "NHWC", preproc="keras"))

    def import_mxnet_vgg16(self, target="llvm", dtype="float32"):
        model, input_shape = gluon_model("vgg16", batch_size=1)
        shape_dict = {"data": input_shape}
        mod, params = relay.frontend.from_mxnet(model, shape_dict)

        # downcast to float16
        mod = convert_to_dtype(mod["main"], dtype)
        dtype = "float32" if dtype == "float32" else "float16"

        return (mod, params, shape_dict, dtype, target, ImageNetValidator(shape_dict, preproc="mxnet"))

    def import_mace_deeplabv3(self, target="llvm", dtype="float32"):
        model_url = "https://cnbj1.fds.api.xiaomi.com/mace/miai-models/deeplab-v3-plus/deeplab-v3-plus-mobilenet-v2.pb"
        filename = "mace_deeplab-v3-plus-mobilenet-v2"
        graph_def = self.get_graphdef_from_tf1(model_url, filename)
        shape_dict = {"sub_7": (1, 513, 513, 3)}
        mod, params = relay.frontend.from_tensorflow(graph_def, shape=shape_dict,
                                        outputs=["ResizeBilinear_2"])

        # hack for insufficient pattern support in FlattenAtrousConv
        # if it is called after convert to fp16 with mixed precision, it will not be able
        # to catch cast.
        # TODO(amalyshe) We need to extend FlattenAtrousConv but for now we are calling it
        # explicitly
        mod = tvm.relay.transform.FlattenAtrousConv()(mod)
        # downcast to float16
        mod = convert_to_dtype(mod["main"], dtype)
        dtype = "float32" if dtype == "float32" else "float16"

        return (mod, params, shape_dict, dtype, target, Deeplabv3Validator(shape_dict, dtype))


    def import_mace_yolov3(self, target="llvm", dtype="float32"):
        model_url = "http://cnbj1.fds.api.xiaomi.com/mace/miai-models/yolo-v3/yolo-v3.pb"
        filename = "mace_yolo-v3"
        graph_def = self.get_graphdef_from_tf1(model_url, filename)
        shape_dict = {"input_1": (1, 416, 416, 3)}
        mod, params = relay.frontend.from_tensorflow(graph_def, shape=shape_dict,
                                        outputs=["conv2d_59/BiasAdd","conv2d_67/BiasAdd","conv2d_75/BiasAdd"])

        # downcast to float16
        mod = convert_to_dtype(mod["main"], dtype)
        dtype = "float32" if dtype == "float32" else "float16"

        return (mod, params, shape_dict, dtype, target, Yolov3Validator(shape_dict))


    def import_onnx_ssd_resnet34(self, target="llvm", dtype="float32"):
        archive_url = "https://github.com/onnx/models/raw/main/vision/object_detection_segmentation/ssd/model/ssd-12.tar.gz"
        filename = "ssd-12.tar.gz"
        from tvm.contrib import download
        import onnx
        import tarfile
        download.download(archive_url, filename)
        archive = tarfile.open(filename)
        directory = "ssd_resnet34"
        archive.extractall(directory)
        archive.close()
        directory = os.path.join(directory, "ssd-12")
        model_file = os.path.join(directory, "ssd-12.onnx")
        onnx_model = onnx.load(model_file)
        shape_dict = {"image": (1, 3, 1200, 1200)}
        mod, params = relay.frontend.from_onnx(onnx_model, shape_dict, freeze_params=True)
        test_files_dir = os.path.join(directory, "test_data_set_0")

        # downcast to float16
        mod = convert_to_dtype(mod["main"], dtype)
        dtype = "float32" if dtype == "float32" else "float16"

        #return (mod, params, shape_dict, dtype, target, ONNXTestSamplesValidator(test_files_dir, input_names=list(shape_dict.keys())))
        return (mod, params, shape_dict, dtype, target, SSDResnetValidator())


    def import_onnx_yolo_v3(self, target="llvm", dtype="float32"):
        archive_url = "https://github.com/onnx/models/raw/main/vision/object_detection_segmentation/yolov3/model/yolov3-12.tar.gz"
        filename = "yolov3-12.tar.gz"
        from tvm.contrib import download
        import onnx
        import tarfile
        download.download(archive_url, filename)
        archive = tarfile.open(filename)
        directory = "onnx_yolov3"
        archive.extractall(directory)
        archive.close()
        directory = os.path.join(directory, "yolov3-12")
        model_file = os.path.join(directory, "yolov3-12.onnx")
        onnx_model = onnx.load(model_file)
        shape_dict = {
            "input_1": (1, 3, 416, 416),
            "image_shape": (1, 2),
        }
        mod, params = relay.frontend.from_onnx(onnx_model, shape_dict, freeze_params=True)
        test_files_dir = os.path.join(directory, "test_data_set_0")

        # downcast to float16
        mod = convert_to_dtype(mod["main"], dtype)
        dtype = "float32" if dtype == "float32" else "float16"
        print("=" * 10)
        print(mod)
        print("=" * 10)

        return (mod, params, shape_dict, dtype, target, ONNXYolov3Validator())
        #return (mod, params, shape_dict, dtype, target, ONNXTestSamplesValidator(test_files_dir, input_names=list(shape_dict.keys())))


    def import_onnx_faster_rcnn(self, target="llvm", dtype="float32"):
        min_shape = 800.0
        def _get_shape():
            from PIL import Image
            from tvm.contrib import download
            # Download test image
            image_url = "https://raw.githubusercontent.com/zhreshold/mxnet-ssd/master/data/demo/dog.jpg"
            image_fn = "dog.png"
            image_url = "https://raw.githubusercontent.com/onnx/models/main/vision/object_detection_segmentation/faster-rcnn/dependencies/demo.jpg"
            image_fn = "demo.png"
            download.download(image_url, image_fn)

            # Prepare test image for inference
            #import ipdb; ipdb.set_trace()
            image = Image.open(image_fn)
            print(image.size)
            ratio = min_shape / min(image.size[0], image.size[1])
            #return (3, int(ratio * image.size[1]), int(ratio * image.size[0])) # [c, h, w]
            return (3, int(min_shape), int(min_shape)) # [c, h, w]
        archive_url = "https://github.com/onnx/models/raw/main/vision/object_detection_segmentation/faster-rcnn/model/FasterRCNN-12.onnx"
        filename = "FasterRCNN-12"
        from tvm.contrib import download
        import onnx
        download.download(archive_url, filename)
        onnx_model = onnx.load(filename)
        shape_dict = {
            "image": _get_shape(),
        }
        mod_file = f"onnx_faster_rcnn_mod_{dtype}.json"
        params_file = f"onnx_faster_rcnn_params_{dtype}.json"
        if not os.path.exists(mod_file):
            mod, params = relay.frontend.from_onnx(onnx_model, shape_dict, freeze_params=True)

            # downcast to float16
            mod = convert_to_dtype(mod["main"], dtype)
            with open(mod_file, "w") as file:
                file.write(tvm.ir.save_json(mod))

            with open(params_file, "wb") as file:
                file.write(relay.save_param_dict(params))
        else:
            with open(mod_file, "r") as file:
                mod = tvm.ir.load_json(file.read())

            with open(params_file, "rb") as file:
                params = relay.load_param_dict(file.read())
        dtype = "float32" if dtype == "float32" else "float16"
        print("=" * 10)
        print(mod)
        print("=" * 10)

        return (mod, params, shape_dict, dtype, target, FasterRCNNValidator(min_shape))


def get_args():
    import argparse

    parser = argparse.ArgumentParser(
        description="Tune and/or evaluate a curated set of models"
    )
    models = ModelImporter().available_models()

    parser.add_argument(
        "-m",
        "--model",
        type=str,
        default=None,
        required=True,
        help="Model to tune and/or evaluate",
        choices=models,
    )
    parser.add_argument(
        "-t",
        "--type",
        type=str,
        default="float16",
        choices=["float32", "float16", "float16_acc32"],
        help="Specify whether the model should be run with single or half precision floating point values",
    )
    parser.add_argument(
        "-l", "--log", type=str, default=None, help="AutoTVM tuning logfile name"
    )
    parser.add_argument(
        "-k", "--rpc_key", type=str, default="android", help="RPC key to use"
    )
    parser.add_argument(
        "-r",
        "--rpc_tracker_host",
        type=str,
        default=os.environ["TVM_TRACKER_HOST"],
        help="RPC tracker host IP address",
    )
    parser.add_argument(
        "-p",
        "--rpc_tracker_port",
        type=str,
        default=os.environ["TVM_TRACKER_PORT"],
        help="RPC tracker host port",
    )
    parser.add_argument(
        "-T",
        "--target",
        type=str,
        default="opencl --device=mali",
        help="Compilation target",
    )
    parser.add_argument(
        "--tune", action="store_true", help="Whether or not to run autotuning"
    )
    parser.add_argument(
        "--debug",
        action="store_true",
        help="Use graph runtime debugger to output per layer perf. data and other statistics",
    )
    parser.add_argument(
        "--VM",
        action="store_true",
        help="Use VM compiling and benchmarking",
    )

    args = parser.parse_args()
    if args.rpc_tracker_port != None:
        args.rpc_tracker_port = int(args.rpc_tracker_port)
    args.tuning_options = {
        "log_filename": args.log,
        "early_stopping": None,
        "measure_option": autotvm.measure_option(
            builder=autotvm.LocalBuilder(build_func=ndk.create_shared, timeout=15),
            runner=autotvm.RPCRunner(
                args.rpc_key,
                host=args.rpc_tracker_host,
                port=args.rpc_tracker_port,
                number=50,
                timeout=15,
                #min_repeat_ms=150,
                #cooldown_interval=150
            ),
        ),
    }
    return args


args = get_args()


def main():
    if "opencl" in args.target:
        executor = Executor(use_tracker="android")
    else:
        executor = Executor()
    executor.schedule(args.model, target=args.target, dtype=args.type)
    if args.tune:
        executor.tune_pending_benchmarks()
    else:
        executor.tune_pending_benchmarks(apply_previous_tune=True)
    executor.run_pending_benchmarks()

def downcast_fp16(func, module):
    from tvm.relay.expr_functor import ExprMutator
    from tvm.relay.expr import Call, Var, Constant, TupleGetItem
    from tvm.relay import transform as _transform
    from tvm.relay import cast
    from tvm.ir import IRModule
    from tvm.relay import function as _function

    """Downcast to fp16 mutator
    Parameters
    ---------
    graph: Function
        The original graph.

    Retruns
    -------
    The graph after dowmcasting to half-precision floating-point.
    """
    filter_list = ["vision.get_valid_counts", "vision.non_max_suppression"]

    class DowncastMutator(ExprMutator):
        """Downcast to fp16 mutator"""

        def visit_call(self, call):
            dtype = "float32" if call.op.name in filter_list else "float16"
            new_fn = self.visit(call.op)
            # Collect the original dtypes
            type_list = []
            if call.op.name in filter_list:
                # For NMS
                for arg in call.args:
                    if isinstance(arg, TupleGetItem) and isinstance(
                        arg.tuple_value, Call
                    ):
                        tuple_types = arg.tuple_value.checked_type.fields
                        type_list.append(tuple_types[arg.index].dtype)
                if call.op.name == "vision.get_valid_counts":
                    tuple_types = call.checked_type.fields
                    for cur_type in tuple_types:
                        type_list.append(cur_type.dtype)

            args = [self.visit(arg) for arg in call.args]
            new_args = list()
            arg_idx = 0
            for arg in args:
                if isinstance(arg, (Var, Constant)):
                    new_args.append(cast(arg, dtype=dtype))
                else:
                    if call.op.name in filter_list:
                        if (
                            isinstance(arg, TupleGetItem)
                            and type_list[arg_idx] == "int32"
                        ):
                            new_args.append(arg)
                        else:
                            new_args.append(cast(arg, dtype=dtype))
                    else:
                        new_args.append(arg)
                arg_idx += 1
            if (
                call.op.name in filter_list
                and call.op.name != "vision.get_valid_counts"
            ):
                return cast(Call(new_fn, new_args, call.attrs), dtype="float16")
            return Call(new_fn, new_args, call.attrs)

    class UpcastMutator(ExprMutator):
        """upcast output back to fp32 mutator"""

        def visit_call(self, call):
            return cast(call, dtype="float32")

    def infer_type(node, mod=None):
        """A method to infer the type of an intermediate node in the relay graph."""
        if isinstance(mod, IRModule):
            mod["main"] = _function.Function(tvm.relay.analysis.free_vars(node), node)
            mod = _transform.InferType()(mod)
            entry = mod["main"]
            ret = entry.body
        else:
            new_mod = IRModule.from_expr(node)
            if mod is not None:
                new_mod.update(mod)
                new_mod = _transform.InferType()(new_mod)
                entry = new_mod["main"]
                ret = entry if isinstance(node, _function.Function) else entry.body

        return ret

    func = infer_type(func, module)
    downcast_pass = DowncastMutator()
    func = downcast_pass.visit(func)
    upcast_pass = UpcastMutator()
    func = upcast_pass.visit(func)
    func = infer_type(func, module)
    new_mod = IRModule.from_expr(func)
    # new_mod.update(module)
    return new_mod


def get_input_data_shape_dict(graph_def, input_shape):
    if isinstance(input_shape, list):
        input_names = {}
        shape_dict = {}
        for i in range(len(input_shape)):
            input_names[i] = graph_def.graph.input[i].name
            shape_dict[input_names[i]] = input_shape[i]
    else:
        input_names = graph_def.graph.input[0].name
        shape_dict = {input_names: input_shape}

    return input_names, shape_dict


def gluon_model(name, batch_size=None):
    if "resnet50_v1" in name or "mobilenet1.0" in name or "resnet50_v2" in name or "vgg16" in name:
        model = gluon.model_zoo.vision.get_model(name, pretrained=True)
        data_shape = (batch_size, 3, 224, 224)
    elif "inceptionv3" in name:
        model = gluon.model_zoo.vision.inception_v3(pretrained=True)
        data_shape = (batch_size, 3, 299, 299)
    else:
        raise ValueError("Input shape unknown for gluon model: " + name)
    return model, data_shape


def gluoncv_model(name, batch_size=None):
    from gluoncv import model_zoo
    if "yolo3" in name:
        model = model_zoo.get_model(name, pretrained=True)
        data_shape = (batch_size, 3, 416, 416)
    return model, data_shape

class Validator(object):
    def __init__(self, inputs):
        if isinstance(inputs, dict):
            self.inputs = inputs
        else:
            assert len(inputs) == 1
            self.inputs = {"data" : inputs[0]}
    def GetReference(self):
        return []
    def Validate(self):
        return None
    def GetInputDictionary(self):
        return self.inputs

class ImageNetValidator(Validator):
    def __init__(self, shape_dict, layout="NCHW", preproc=None):
        assert layout in ("NCHW", "NHWC"), "Requested layout is not currently supported: " + layout
        assert len(shape_dict) == 1
        from PIL import Image
        from tvm.contrib import download
        from os.path import join, isfile
        from matplotlib import pyplot as plt

        name = list(shape_dict.keys())[0]

        # Download ImageNet categories
        categ_url = "https://github.com/uwsampl/web-data/raw/main/vta/models/"
        categ_fn = "synset.txt"
        download.download(join(categ_url, categ_fn), categ_fn)
        self.synset = eval(open(categ_fn).read())

        # Download test image
        image_url = "https://homes.cs.washington.edu/~moreau/media/vta/cat.jpg"
        image_fn = "cat.png"
        download.download(image_url, image_fn)

        # Prepare test image for inference
        #import ipdb; ipdb.set_trace()
        image = Image.open(image_fn)
        if layout == "NHWC":
            image = image.resize(shape_dict[name][1:-1])
        elif layout == "NCHW":
            image = image.resize(shape_dict[name][2:])

        #image = self.preprocess(np.array(image))
        if "mxnet" in preproc:
            image = np.array(image) - np.array([123.0, 117.0, 104.0])
            image /= np.array([58.395, 57.12, 57.375])
            image = image.transpose((2, 0, 1))
            image = image[np.newaxis, :]
        elif "keras" in preproc:
            image = np.array(image)[np.newaxis, :].astype("float32")
            from tensorflow.keras.applications.inception_v3 import preprocess_input
            image = preprocess_input(image)
        elif "keras_mobilenetv1" in preproc:
            image = np.array(image)[np.newaxis, :].astype("float32")
            from tensorflow.keras.applications.mobilenet import preprocess_input
            image = preprocess_input(image)

        self.inputs = {name : image}

    def Validate(self, m, ref_outputs=[]):
        if isinstance(m, tvm.runtime.vm.VirtualMachine) or isinstance(m, tvm.runtime.profiler_vm.VirtualMachineProfiler):
            tvm_output = m.get_outputs()[0]
        else:
            tvm_output = m.get_output(0)
        #import ipdb; ipdb.set_trace()
        top_categories = np.argsort(tvm_output.asnumpy()[0])
        # Report top-5 classification results
        print("\nTop5 predictions: \n")
        top5 = np.flip(top_categories, axis=0)[:5]
        # print("\t#1:", self.synset[top_categories[-1]])
        # print("\t#2:", self.synset[top_categories[-2]])
        # print("\t#3:", self.synset[top_categories[-3]])
        # print("\t#4:", self.synset[top_categories[-4]])
        # print("\t#5:", self.synset[top_categories[-5]])
        print("\t#1:", self.synset[top5[1-1]])
        print("\t#2:", self.synset[top5[2-1]])
        print("\t#3:", self.synset[top5[3-1]])
        print("\t#4:", self.synset[top5[4-1]])
        print("\t#5:", self.synset[top5[5-1]])
        print("\t", top5)
        ImageNetClassifier = False
        for k in top_categories[-5:]:
            if "cat" in self.synset[k]:
                ImageNetClassifier = True
        assert ImageNetClassifier, "Failed ImageNet classifier validation check"


class VOCValidator(Validator):
    # this function is from yolo3.utils.letterbox_image
    def letterbox_image(self, image, size):
        '''resize image with unchanged aspect ratio using padding'''
        iw, ih = image.size
        w, h = size
        scale = min(w/iw, h/ih)
        nw = int(iw*scale)
        nh = int(ih*scale)

        from PIL import Image
        image = image.resize((nw,nh), Image.BICUBIC)
        new_image = Image.new('RGB', size, (128,128,128))
        new_image.paste(image, ((w-nw)//2, (h-nh)//2))
        return new_image

    def preprocess(self, img):
        model_image_size = (416, 416)
        boxed_image = self.letterbox_image(img, tuple(reversed(model_image_size)))
        image_data = np.array(boxed_image, dtype='float32')
        image_data /= 255.
        image_data = np.transpose(image_data, [2, 0, 1])
        image_data = np.expand_dims(image_data, 0)
        return image_data

    def __init__(self, shape_dict, layout="NCHW", preproc=None):
        assert layout in ("NCHW", "NHWC"), "Requested layout is not currently supported: " + layout
        assert len(shape_dict) == 1
        from PIL import Image
        from tvm.contrib import download
        from os.path import join, isfile
        from matplotlib import pyplot as plt

        name = list(shape_dict.keys())[0]

        # Download test image
        image_url = "https://raw.githubusercontent.com/zhreshold/mxnet-ssd/master/data/demo/dog.jpg"
        image_fn = "dog.png"
        download.download(image_url, image_fn)

        # Prepare test image for inference
        #import ipdb; ipdb.set_trace()
        image = Image.open(image_fn)
        image_data = self.preprocess(image)

        self.inputs = {name : image_data}

    def Validate(self, m, ref_outputs=[]):
        # class_IDs, scores, bounding_boxs
        classid = m.get_output(0)
        scores = m.get_output(1)
        bounding_boxs = m.get_output(2)
        for a in classid:
            print(a)

class Deeplabv3Validator(Validator):
    def __init__(self, input_shape, dtype):
        from os.path import join
        from tvm.contrib import download
        assert isinstance(input_shape, dict)
        assert dtype in ["float16", "float32"]
        np.random.seed(1)
        self.dtype = dtype
        self.inputs = {}
        for key in input_shape:
            self.inputs[key] = np.random.normal(size=input_shape[key]).astype("float32")

        categ_url = "https://github.com/Deelvin/qualcomm/raw/avoronov/rebase_master_v2/"
        categ_fn = "deeplabv3_reference_output_{}".format(dtype)
        download.download(join(categ_url, categ_fn), categ_fn)
        # genered by target="llvm -keys=cpu" at np.random.seed(1)
        self.ref_outputs = eval(open(categ_fn).read())

    def GetReference(self):
        return self.ref_outputs

    def Validate(self, m, ref_outputs=[]):
        if self.dtype == "float16":
            rtol=1e-1
            atol=1e-1
        if self.dtype == "float32":
            rtol=1e-3
            atol=1e-3
        if isinstance(m, tvm.runtime.vm.VirtualMachine) or isinstance(m, tvm.runtime.profiler_vm.VirtualMachineProfiler):
            outputs = m.get_outputs()
            for i in range(len(outputs)):
                tvm_output = outputs[i]
                np.testing.assert_allclose(tvm_output.asnumpy(), ref_outputs[i], rtol=rtol, atol=atol)
            print("Deeplabv3Validator pass:", "rtol", rtol, "atol",atol)
        else:
            for i in range(m.get_num_outputs()):
                tvm_output = m.get_output(i)
                np.testing.assert_allclose(tvm_output.asnumpy(), ref_outputs[i], rtol=rtol, atol=atol)
            print("Deeplabv3Validator pass:", "rtol", rtol, "atol",atol)

class Yolov3Validator(Validator):
    class BoundBox:
        def __init__(self, xmin, ymin, xmax, ymax, objness = None, classes = None):
            self.xmin = xmin
            self.ymin = ymin
            self.xmax = xmax
            self.ymax = ymax
            self.objness = objness
            self.classes = classes
            self.label = -1
            self.score = -1

        def get_label(self):
            if self.label == -1:
                self.label = np.argmax(self.classes)

            return self.label

        def get_score(self):
            if self.score == -1:
                self.score = self.classes[self.get_label()]

            return self.score

    def decode_netout(netout, anchors, obj_thresh, net_h, net_w):
        grid_h, grid_w = netout.shape[:2]
        nb_box = 3
        netout = netout.reshape((grid_h, grid_w, nb_box, -1))
        nb_class = netout.shape[-1] - 5
        boxes = []

        def _sigmoid(x):
            return 1. / (1. + np.exp(-x))

        netout[..., :2]  = _sigmoid(netout[..., :2])
        netout[..., 4:]  = _sigmoid(netout[..., 4:])
        netout[..., 5:]  = netout[..., 4][..., np.newaxis] * netout[..., 5:]
        netout[..., 5:] *= netout[..., 5:] > obj_thresh

        for i in range(grid_h*grid_w):
            row = i / grid_w
            col = i % grid_w
            for b in range(nb_box):
                # 4th element is objectness score
                objectness = netout[int(row)][int(col)][b][4]
                if(objectness.all() <= obj_thresh): continue
                # first 4 elements are x, y, w, and h
                x, y, w, h = netout[int(row)][int(col)][b][:4]
                x = (col + x) / grid_w # center position, unit: image width
                y = (row + y) / grid_h # center position, unit: image height
                w = anchors[2 * b + 0] * np.exp(w) / net_w # unit: image width
                h = anchors[2 * b + 1] * np.exp(h) / net_h # unit: image height
                # last elements are class probabilities
                classes = netout[int(row)][col][b][5:]
                box = Yolov3Validator.BoundBox(x-w/2, y-h/2, x+w/2, y+h/2, objectness, classes)
                boxes.append(box)
        return boxes

    def correct_yolo_boxes(boxes, image_h, image_w, net_h, net_w):
        new_w, new_h = net_w, net_h
        for i in range(len(boxes)):
            x_offset, x_scale = (net_w - new_w)/2./net_w, float(new_w)/net_w
            y_offset, y_scale = (net_h - new_h)/2./net_h, float(new_h)/net_h
            boxes[i].xmin = int((boxes[i].xmin - x_offset) / x_scale * image_w)
            boxes[i].xmax = int((boxes[i].xmax - x_offset) / x_scale * image_w)
            boxes[i].ymin = int((boxes[i].ymin - y_offset) / y_scale * image_h)
            boxes[i].ymax = int((boxes[i].ymax - y_offset) / y_scale * image_h)

    def bbox_iou(box1, box2):
        def _interval_overlap(interval_a, interval_b):
            x1, x2 = interval_a
            x3, x4 = interval_b
            if x3 < x1:
                if x4 < x1:
                    return 0
                else:
                    return min(x2,x4) - x1
            else:
                if x2 < x3:
                    return 0
                else:
                    return min(x2,x4) - x3
        intersect_w = _interval_overlap([box1.xmin, box1.xmax], [box2.xmin, box2.xmax])
        intersect_h = _interval_overlap([box1.ymin, box1.ymax], [box2.ymin, box2.ymax])
        intersect = intersect_w * intersect_h
        w1, h1 = box1.xmax-box1.xmin, box1.ymax-box1.ymin
        w2, h2 = box2.xmax-box2.xmin, box2.ymax-box2.ymin
        union = w1*h1 + w2*h2 - intersect
        return float(intersect) / union

    def do_nms(boxes, nms_thresh):
        if len(boxes) > 0:
            nb_class = len(boxes[0].classes)
        else:
            return
        for c in range(nb_class):
            sorted_indices = np.argsort([-box.classes[c] for box in boxes])
            for i in range(len(sorted_indices)):
                index_i = sorted_indices[i]
                if boxes[index_i].classes[c] == 0: continue
                for j in range(i+1, len(sorted_indices)):
                    index_j = sorted_indices[j]
                    if Yolov3Validator.bbox_iou(boxes[index_i], boxes[index_j]) >= nms_thresh:
                        boxes[index_j].classes[c] = 0

    # load and prepare an image
    @staticmethod
    def load_image_pixels(filename, shape):
        try:
            from keras.preprocessing.image import load_img
            from keras.preprocessing.image import img_to_array
        except:
            from tensorflow.keras.utils import load_img
            from tensorflow.keras.utils import img_to_array
        # load the image to get its shape
        image = load_img(filename)
        width, height = image.size
        # load the image with the required size
        image = load_img(filename, target_size=shape)
        # convert to numpy array
        image = img_to_array(image)
        # scale pixel values to [0, 1]
        image = image.astype('float32')
        image /= 255.0
        # add a dimension so that we have one sample
        image = np.expand_dims(image, 0)
        return image, width, height

    # get all of the results above a threshold
    @staticmethod
    def get_boxes(boxes, labels, thresh):
        v_boxes, v_labels, v_scores = list(), list(), list()
        # enumerate all boxes
        for box in boxes:
            # enumerate all possible labels
            for i in range(len(labels)):
                # check if the threshold for this label is high enough
                if box.classes[i] > thresh:
                    v_boxes.append(box)
                    v_labels.append(labels[i])
                    v_scores.append(box.classes[i]*100)
                    # don't break, many labels may trigger for one box
        return v_boxes, v_labels, v_scores

    # draw all results
    @staticmethod
    def draw_boxes(filename, v_boxes, v_labels, v_scores):
        from matplotlib import pyplot
        from matplotlib.patches import Rectangle
        # load the image
        from PIL import Image
        if ".png" not in filename:
            name, extension = filename.rsplit('.', 1)
            im1 = Image.open(filename)
            filename = "{}.png".format(name)
            im1.save(filename)

        data = pyplot.imread(filename)
        # plot the image
        pyplot.imshow(data)
        # get the context for drawing boxes
        ax = pyplot.gca()
        # plot each box
        for i in range(len(v_boxes)):
            box = v_boxes[i]
            # get coordinates
            y1, x1, y2, x2 = box.ymin, box.xmin, box.ymax, box.xmax
            # calculate width and height of the box
            width, height = x2 - x1, y2 - y1
            # create the shape
            rect = Rectangle((x1, y1), width, height, fill=False, color='white')
            # draw the box
            ax.add_patch(rect)
            # draw text and score in top left corner
            label = "%s (%.3f)" % (v_labels[i], v_scores[i])
            pyplot.text(x1, y1, label, color='white')
        # show the plot
        pyplot.show()

    def __init__(self, input_shape, dtype="float32"):
        from tvm.contrib import download
        from os.path import join
        n, h, w, c = list(input_shape.values())[0]
        self.input_w, self.input_h = h, w

        # Download Coco names
        names_url = "https://github.com/pjreddie/darknet/raw/master/data/"
        names_fn = "coco.names"
        download.download(join(names_url, names_fn), names_fn, overwrite=True)
        self.labels = [line.rstrip() for line in open(names_fn).readlines()]

        # Download test image
        image_url = "https://raw.githubusercontent.com/pjreddie/darknet/master/data/dog.jpg"
        self.image_fn = "dog.jpg"
        download.download(image_url, self.image_fn)

        # # load and prepare image
        image, image_w, image_h = Yolov3Validator.load_image_pixels(self.image_fn, (self.input_w, self.input_h))
        self.image_w = image_w
        self.image_h = image_h
        self.image = image
        self.inputs = { list(input_shape.keys())[0]: image }

class ONNXTestSamplesValidator(Validator):
    def __init__(self, test_data_dir, input_names, dtype="float32"):
        import onnx
        import glob
        from onnx import numpy_helper

        self.test_data_dir = test_data_dir
        inputs_num = len(glob.glob(os.path.join(test_data_dir, 'input_*.pb')))
        self.inputs = {}
        for i in range(inputs_num):
            input_file = os.path.join(test_data_dir, 'input_{}.pb'.format(i))
            tensor = onnx.TensorProto()
            with open(input_file, 'rb') as f:
                tensor.ParseFromString(f.read())
            inp = numpy_helper.to_array(tensor)
            self.inputs[input_names[i]] = inp

    def Validate(self, m, ref_outputs=[], show=False):
        import onnx
        import glob
        from onnx import numpy_helper
        # output
        if isinstance(m, tvm.runtime.vm.VirtualMachine) or isinstance(m, tvm.runtime.profiler_vm.VirtualMachineProfiler):
            outputs = []
            tmp = m.get_outputs()
            for i in range(len(tmp)):
                tvm_output = tmp[i]
                outputs.append(tvm_output.asnumpy())
        else:
            num_outputs = m.get_num_outputs()
            outputs = []
            for i in range(num_outputs):
                tvm_output = m.get_output(i)
                outputs.append(tvm_output.asnumpy())
        refs = []
        inputs_num = len(glob.glob(os.path.join(self.test_data_dir, 'output_*.pb')))
        self.inputs = {}
        for i in range(inputs_num):
            input_file = os.path.join(self.test_data_dir, 'output_{}.pb'.format(i))
            tensor = onnx.TensorProto()
            with open(input_file, 'rb') as f:
                tensor.ParseFromString(f.read())
            refs.append(numpy_helper.to_array(tensor))
        #labels = []
        #scores_list = []
        #boxes_list = []
        #from tvm.contrib import download
        #classes_url = "https://raw.githubusercontent.com/qqwweee/keras-yolo3/master/model_data/coco_classes.txt"
        #classes_fn = "coco_classes.txt"
        #download.download(classes_url, classes_fn)
        #classes = [line.rstrip('\n') for line in open(classes_fn)]
        #for idx_ in outputs[2]:
        #    class_idx = idx_[1]
        #    score = outputs[1][tuple(idx_)]
        #    idx_1 = (idx_[0], idx_[2])
        #    box = outputs[0][idx_1]
        #    labels.append(classes[class_idx])
        #    scores_list.append(score)
        #    boxes_list.append(box)
        #    print("bigger: label: {}, score: {}, box: {}".format(classes[class_idx], score, box))

        #print(outputs[0].shape)
        #print(outputs[1].shape)
        #print(outputs[2].shape)
        for i in range(len(outputs)):
            np.testing.assert_allclose(outputs[i], refs[i], rtol=1e-2, atol=1e-2)


class FasterRCNNValidator(Validator):
    def preprocess(self, image):
        from PIL import Image
        # Resize
        ratio = self.min_shape / min(image.size[0], image.size[1])
        #image = image.resize((int(ratio * image.size[0]), int(ratio * image.size[1])), Image.BILINEAR)
        image = image.resize((int(self.min_shape), int(self.min_shape)), Image.BILINEAR)

        # Convert to BGR
        image = np.array(image)[:, :, [2, 1, 0]].astype('float32')

        # HWC -> CHW
        image = np.transpose(image, [2, 0, 1])
<<<<<<< HEAD

        # Normalize
        mean_vec = np.array([102.9801, 115.9465, 122.7717])
        for i in range(image.shape[0]):
            image[i, :, :] = image[i, :, :] - mean_vec[i]

        # Pad to be divisible of 32
        import math
        padded_h = int(math.ceil(image.shape[1] / 32) * 32)
        padded_w = int(math.ceil(image.shape[2] / 32) * 32)

        padded_image = np.zeros((3, padded_h, padded_w), dtype=np.float32)
        padded_image[:, :image.shape[1], :image.shape[2]] = image
        image = padded_image

        return image

    def __init__(self, min_shape, preproc=None):
        from PIL import Image
        from tvm.contrib import download
        from os.path import join, isfile
        from matplotlib import pyplot as plt
        self.min_shape = min_shape

        # Download test image
        image_url = "https://raw.githubusercontent.com/zhreshold/mxnet-ssd/master/data/demo/dog.jpg"
        image_fn = "dog.png"
        download.download(image_url, image_fn)

        # Prepare test image for inference
        #import ipdb; ipdb.set_trace()
        self.image = Image.open(image_fn)
        image_data = self.preprocess(self.image)

        self.inputs = {"image" : image_data}

    def Validate(self, m, ref_outputs=[]):
        from tvm.contrib import download
        classes_url = "https://raw.githubusercontent.com/onnx/models/main/vision/object_detection_segmentation/faster-rcnn/dependencies/coco_classes.txt"
        classes_fn = "coco_classes_faster.txt"
        download.download(classes_url, classes_fn)
        classes = [line.rstrip('\n') for line in open(classes_fn)]

        # class_IDs, scores, bounding_boxs
        if isinstance(m, tvm.runtime.vm.VirtualMachine) or isinstance(m, tvm.runtime.profiler_vm.VirtualMachineProfiler):
            tvm_output = m.get_outputs()
            boxes = tvm_output[0].asnumpy()
            labels = tvm_output[1].asnumpy()
            scores = tvm_output[2].asnumpy()
        else:
            boxes = m.get_output(0).asnumpy()
            labels = m.get_output(1).asnumpy()
            scores = m.get_output(2).asnumpy()
        score_threshold = 0.7
        assert boxes.shape[0] == labels.shape[0] and labels.shape[0] == scores.shape[0]
        #for box, label, score in zip(boxes, labels, scores):
        for i in range(len(boxes)):
            if scores[i] > score_threshold:
                print("label: {}, score: {}, box: {}".format(classes[labels[i]], scores[i], boxes[i]))
                #assert classes[labels[i]] == 'dog' or classes[labels[i]] == 'bicycle'


class SSDResnetValidator(Validator):
    def preprocess(self, image):
        from PIL import Image
        img = image.resize((1200, 1200), Image.BILINEAR)
        img_data = np.array(img)
        img_data = np.transpose(img_data, [2, 0, 1])
        img_data = np.expand_dims(img_data, 0)
        mean_vec = np.array([0.485, 0.456, 0.406])
        stddev_vec = np.array([0.229, 0.224, 0.225])
        norm_img_data = np.zeros(img_data.shape).astype('float32')
        for i in range(img_data.shape[1]):
            norm_img_data[:,i,:,:] = (img_data[:,i,:,:]/255 - mean_vec[i]) / stddev_vec[i]
        return norm_img_data

    def __init__(self, preproc=None):
        from PIL import Image
        from tvm.contrib import download
        from os.path import join, isfile
        from matplotlib import pyplot as plt

        # Download test image
        image_url = "https://raw.githubusercontent.com/zhreshold/mxnet-ssd/master/data/demo/dog.jpg"
        image_fn = "dog.png"
        download.download(image_url, image_fn)

        # Prepare test image for inference
        #import ipdb; ipdb.set_trace()
        self.image = Image.open(image_fn)
        image_data = self.preprocess(self.image)

        self.inputs = {"image" : image_data}

    def Validate(self, m, ref_outputs=[]):
        from tvm.contrib import download
        classes_url = "https://raw.githubusercontent.com/onnx/models/main/vision/object_detection_segmentation/faster-rcnn/dependencies/coco_classes.txt"
        classes_fn = "coco_classes_resnet.txt"
        download.download(classes_url, classes_fn)
        classes = [line.rstrip('\n') for line in open(classes_fn)]

        # class_IDs, scores, bounding_boxs
        if isinstance(m, tvm.runtime.vm.VirtualMachine) or isinstance(m, tvm.runtime.profiler_vm.VirtualMachineProfiler):
            tvm_output = m.get_outputs()
            boxes = tvm_output[0].asnumpy()
            labels = tvm_output[1].asnumpy()
            scores = tvm_output[2].asnumpy()
        else:
            boxes = m.get_output(0).asnumpy()
            labels = m.get_output(1).asnumpy()
            scores = m.get_output(2).asnumpy()
        score_threshold = 0.7
        for i in range(len(boxes)):
            if scores[0][i] > score_threshold:
                print("label: {}, score: {}, box: {}".format(classes[labels[0][i]], scores[0][i], boxes[0][i]))
                assert classes[labels[0][i]] == 'dog' or classes[labels[0][i]] == 'bicycle'


class ONNXYolov3Validator(Validator):
    def preprocess(self, img):
        #from PIL import Image
        def _letterbox_image(image, size):
            from PIL import Image
            '''resize image with unchanged aspect ratio using padding'''
            iw, ih = image.size
            w, h = size
            scale = min(w/iw, h/ih)
            nw = int(iw*scale)
            nh = int(ih*scale)

            image = image.resize((nw,nh), Image.BICUBIC)
            new_image = Image.new('RGB', size, (128,128,128))
            new_image.paste(image, ((w-nw)//2, (h-nh)//2))
            return new_image

        model_image_size = (416, 416)
        boxed_image = _letterbox_image(img, tuple(reversed(model_image_size)))
        #boxed_image = img.resize(model_image_size, Image.BICUBIC)
        image_data = np.array(boxed_image, dtype='float32')
        image_data /= 255.
        image_data = np.transpose(image_data, [2, 0, 1])
        image_data = np.expand_dims(image_data, 0)
        return image_data

    def __init__(self, preproc=None):
        from PIL import Image
        from tvm.contrib import download
        from os.path import join, isfile
        from matplotlib import pyplot as plt

        # Download test image
        image_url = "https://raw.githubusercontent.com/zhreshold/mxnet-ssd/master/data/demo/dog.jpg"
        image_fn = "dog.png"
        download.download(image_url, image_fn)

        # Prepare test image for inference
        #import ipdb; ipdb.set_trace()
        self.image = Image.open(image_fn)
        image_data = self.preprocess(self.image)
        image_size = np.array([self.image.size[1], self.image.size[0]], dtype="float32").reshape(1, 2)

        self.inputs = {
            "input_1" : image_data,
            "image_shape" : image_size,
        }

    def Validate(self, m, ref_outputs=[]):
        from tvm.contrib import download
        classes_url = "https://raw.githubusercontent.com/qqwweee/keras-yolo3/master/model_data/coco_classes.txt"
        #classes_url = "https://raw.githubusercontent.com/onnx/models/main/vision/object_detection_segmentation/faster-rcnn/dependencies/coco_classes.txt"
        classes_fn = "coco_classes.txt"
        download.download(classes_url, classes_fn)
        classes = [line.rstrip('\n') for line in open(classes_fn)]

        # class_IDs, scores, bounding_boxs
        if isinstance(m, tvm.runtime.vm.VirtualMachine) or isinstance(m, tvm.runtime.profiler_vm.VirtualMachineProfiler):
            tvm_output = m.get_outputs()
            boxes = tvm_output[0].asnumpy()
            scores = tvm_output[1].asnumpy()
            indices = tvm_output[2].asnumpy()
        else:
            boxes = m.get_output(0).asnumpy()
            scores = m.get_output(1).asnumpy()
            indices = m.get_output(2).asnumpy()
        score_threshold = 0.7
        print(boxes.shape)
        print(scores.shape)
        print(indices.shape)
        for idx_ in indices:
            class_idx = idx_[1]
            score = scores[tuple(idx_)]
            idx_1 = (idx_[0], idx_[2])
            box = boxes[idx_1]
            possible_objs = ['dog', 'bicycle', 'truck']
            if score > score_threshold and score <= 100:
                print("label: {}, score: {}, box: {}".format(classes[class_idx], score, box))
                assert classes[class_idx] in possible_objs

=======

        # Normalize
        mean_vec = np.array([102.9801, 115.9465, 122.7717])
        for i in range(image.shape[0]):
            image[i, :, :] = image[i, :, :] - mean_vec[i]

        # Pad to be divisible of 32
        import math
        padded_h = int(math.ceil(image.shape[1] / 32) * 32)
        padded_w = int(math.ceil(image.shape[2] / 32) * 32)

        padded_image = np.zeros((3, padded_h, padded_w), dtype=np.float32)
        padded_image[:, :image.shape[1], :image.shape[2]] = image
        image = padded_image

        return image

    def __init__(self, min_shape, preproc=None):
        from PIL import Image
        from tvm.contrib import download
        from os.path import join, isfile
        from matplotlib import pyplot as plt
        self.min_shape = min_shape

        # Download test image
        image_url = "https://raw.githubusercontent.com/zhreshold/mxnet-ssd/master/data/demo/dog.jpg"
        image_fn = "dog.png"
        download.download(image_url, image_fn)

        # Prepare test image for inference
        #import ipdb; ipdb.set_trace()
        self.image = Image.open(image_fn)
        image_data = self.preprocess(self.image)

        self.inputs = {"image" : image_data}

    def Validate(self, m, ref_outputs=[]):
        from tvm.contrib import download
        classes_url = "https://raw.githubusercontent.com/onnx/models/main/vision/object_detection_segmentation/faster-rcnn/dependencies/coco_classes.txt"
        classes_fn = "coco_classes_faster.txt"
        download.download(classes_url, classes_fn)
        classes = [line.rstrip('\n') for line in open(classes_fn)]

        # class_IDs, scores, bounding_boxs
        if isinstance(m, tvm.runtime.vm.VirtualMachine) or isinstance(m, tvm.runtime.profiler_vm.VirtualMachineProfiler):
            tvm_output = m.get_outputs()
            boxes = tvm_output[0].asnumpy()
            labels = tvm_output[1].asnumpy()
            scores = tvm_output[2].asnumpy()
        else:
            boxes = m.get_output(0).asnumpy()
            labels = m.get_output(1).asnumpy()
            scores = m.get_output(2).asnumpy()
        score_threshold = 0.7
        assert boxes.shape[0] == labels.shape[0] and labels.shape[0] == scores.shape[0]
        #for box, label, score in zip(boxes, labels, scores):
        for i in range(len(boxes)):
            if scores[i] > score_threshold:
                print("label: {}, score: {}, box: {}".format(classes[labels[i]], scores[i], boxes[i]))
                #assert classes[labels[i]] == 'dog' or classes[labels[i]] == 'bicycle'


class SSDResnetValidator(Validator):
    def preprocess(self, image):
        from PIL import Image
        img = image.resize((1200, 1200), Image.BILINEAR)
        img_data = np.array(img)
        img_data = np.transpose(img_data, [2, 0, 1])
        img_data = np.expand_dims(img_data, 0)
        mean_vec = np.array([0.485, 0.456, 0.406])
        stddev_vec = np.array([0.229, 0.224, 0.225])
        norm_img_data = np.zeros(img_data.shape).astype('float32')
        for i in range(img_data.shape[1]):
            norm_img_data[:,i,:,:] = (img_data[:,i,:,:]/255 - mean_vec[i]) / stddev_vec[i]
        return norm_img_data

    def __init__(self, preproc=None):
        from PIL import Image
        from tvm.contrib import download
        from os.path import join, isfile
        from matplotlib import pyplot as plt

        # Download test image
        image_url = "https://raw.githubusercontent.com/zhreshold/mxnet-ssd/master/data/demo/dog.jpg"
        image_fn = "dog.png"
        download.download(image_url, image_fn)

        # Prepare test image for inference
        #import ipdb; ipdb.set_trace()
        self.image = Image.open(image_fn)
        image_data = self.preprocess(self.image)

        self.inputs = {"image" : image_data}

    def Validate(self, m, ref_outputs=[]):
        from tvm.contrib import download
        classes_url = "https://raw.githubusercontent.com/onnx/models/main/vision/object_detection_segmentation/faster-rcnn/dependencies/coco_classes.txt"
        classes_fn = "coco_classes_resnet.txt"
        download.download(classes_url, classes_fn)
        classes = [line.rstrip('\n') for line in open(classes_fn)]

        # class_IDs, scores, bounding_boxs
        if isinstance(m, tvm.runtime.vm.VirtualMachine) or isinstance(m, tvm.runtime.profiler_vm.VirtualMachineProfiler):
            tvm_output = m.get_outputs()
            boxes = tvm_output[0].asnumpy()
            labels = tvm_output[1].asnumpy()
            scores = tvm_output[2].asnumpy()
        else:
            boxes = m.get_output(0).asnumpy()
            labels = m.get_output(1).asnumpy()
            scores = m.get_output(2).asnumpy()
        score_threshold = 0.7
        for i in range(len(boxes)):
            if scores[0][i] > score_threshold:
                print("label: {}, score: {}, box: {}".format(classes[labels[0][i]], scores[0][i], boxes[0][i]))
                assert classes[labels[0][i]] == 'dog' or classes[labels[0][i]] == 'bicycle'


class ONNXYolov3Validator(Validator):
    def preprocess(self, img):
        #from PIL import Image
        def _letterbox_image(image, size):
            from PIL import Image
            '''resize image with unchanged aspect ratio using padding'''
            iw, ih = image.size
            w, h = size
            scale = min(w/iw, h/ih)
            nw = int(iw*scale)
            nh = int(ih*scale)

            image = image.resize((nw,nh), Image.BICUBIC)
            new_image = Image.new('RGB', size, (128,128,128))
            new_image.paste(image, ((w-nw)//2, (h-nh)//2))
            return new_image

        model_image_size = (416, 416)
        boxed_image = _letterbox_image(img, tuple(reversed(model_image_size)))
        #boxed_image = img.resize(model_image_size, Image.BICUBIC)
        image_data = np.array(boxed_image, dtype='float32')
        image_data /= 255.
        image_data = np.transpose(image_data, [2, 0, 1])
        image_data = np.expand_dims(image_data, 0)
        return image_data

    def __init__(self, preproc=None):
        from PIL import Image
        from tvm.contrib import download
        from os.path import join, isfile
        from matplotlib import pyplot as plt

        # Download test image
        image_url = "https://raw.githubusercontent.com/zhreshold/mxnet-ssd/master/data/demo/dog.jpg"
        image_fn = "dog.png"
        download.download(image_url, image_fn)

        # Prepare test image for inference
        #import ipdb; ipdb.set_trace()
        self.image = Image.open(image_fn)
        image_data = self.preprocess(self.image)
        image_size = np.array([self.image.size[1], self.image.size[0]], dtype="float32").reshape(1, 2)

        self.inputs = {
            "input_1" : image_data,
            "image_shape" : image_size,
        }

    def Validate(self, m, ref_outputs=[]):
        from tvm.contrib import download
        classes_url = "https://raw.githubusercontent.com/qqwweee/keras-yolo3/master/model_data/coco_classes.txt"
        #classes_url = "https://raw.githubusercontent.com/onnx/models/main/vision/object_detection_segmentation/faster-rcnn/dependencies/coco_classes.txt"
        classes_fn = "coco_classes.txt"
        download.download(classes_url, classes_fn)
        classes = [line.rstrip('\n') for line in open(classes_fn)]

        # class_IDs, scores, bounding_boxs
        if isinstance(m, tvm.runtime.vm.VirtualMachine) or isinstance(m, tvm.runtime.profiler_vm.VirtualMachineProfiler):
            tvm_output = m.get_outputs()
            boxes = tvm_output[0].asnumpy()
            scores = tvm_output[1].asnumpy()
            indices = tvm_output[2].asnumpy()
        else:
            boxes = m.get_output(0).asnumpy()
            scores = m.get_output(1).asnumpy()
            indices = m.get_output(2).asnumpy()
        score_threshold = 0.7
        print(boxes.shape)
        print(scores.shape)
        print(indices.shape)
        for idx_ in indices:
            class_idx = idx_[1]
            score = scores[tuple(idx_)]
            idx_1 = (idx_[0], idx_[2])
            box = boxes[idx_1]
            possible_objs = ['dog', 'bicycle', 'truck']
            if score > score_threshold and score <= 100:
                print("label: {}, score: {}, box: {}".format(classes[class_idx], score, box))
                assert classes[class_idx] in possible_objs

>>>>>>> 623c723d

class Executor(object):
    def __init__(self, use_tracker=False):
        self.benchmarks = []
        self.tuning_jobs = []
        self.tracker = None
        self.remote = None
        self.host_target = "llvm"
        self.use_tracker = use_tracker
        if use_tracker == "android":
            self.host_target = "llvm -mtriple=arm64-linux-android"
        elif use_tracker != False:

            class BackendNotImplementedForRPCBenchmarking(Exception):
                pass

            raise BackendNotImplementedForRPCBenchmarking

    def schedule(self, model, *args, **kwargs):
        importer = ModelImporter()
        self._schedule_jobs(*importer(model, *args, **kwargs))

    def run_pending_benchmarks(self):
        for bench in self.benchmarks:
            bench()

    def tune_pending_benchmarks(
        self, apply_previous_tune=False, opt=args.tuning_options
    ):
        for tune in self.tuning_jobs:
            tune(apply_previous_tune, options=args.tuning_options)

    def _connect_tracker(self):
        from tvm import rpc

        print(
            "Tracker attempting connection on {}:{}".format(
                args.rpc_tracker_host, args.rpc_tracker_port
            )
        )
        self.tracker = rpc.connect_tracker(args.rpc_tracker_host, args.rpc_tracker_port)
        self.remote = self.tracker.request(
            args.rpc_key, priority=0, session_timeout=6000
        )
        print("Tracker connected to remote RPC server")

    def _disconnect_tracker(self):
        self.remote = None
        self.tracker = None

    def check_distribution(self, y, tolerance=0.05, show_plot=False):
        import warnings
        from sklearn.linear_model import LinearRegression

        num_samples = len(y)
        x = np.array(list(range(num_samples))).reshape((-1, 1))

        model = LinearRegression(fit_intercept=True, copy_X=True)
        model.fit(x, y)
        print("intercept (b0):", model.intercept_)
        print("slope (b1):", model.coef_)
        print("coefficient of determination:", model.score(x, y))
        if (model.score(x, y) >= tolerance):
            warnings.warn("The coefficient of determination is higher than the acceptable coefficient of determination, use cooling of the device.", UserWarning)
            show_plot = True

        if show_plot:
            import matplotlib.pyplot as plt
            plt.plot(y)
            plt.plot(model.predict(x))
            plt.show()

    def _benchmark(
        self,
        tvm_mod,
        params,
        input_shape,
        target="llvm",
        target_host="llvm",
        dtype="float32",
        validator=None
    ):
        if args.debug:
            from tvm.contrib.debugger import debug_runtime as graph_executor
        else:
            from tvm.contrib import graph_executor

        if self.use_tracker and self.remote == None:
            self._connect_tracker()

        with relay.build_config(opt_level=3):
            # lib2 = relay.build(tvm_mod, target=target, target_host=target_host, params=params)
            # lib2.export_library("_model.so", ndk.create_shared)
            graph, lib, params = relay.build(
                tvm_mod, target_host=target_host, target=target, params=params
            )
            # print("JSON:\n", graph)

        if self.remote:
            print("Using Android OpenCL runtime over RPC")
            temp = utils.tempdir()
            dso_binary = "dev_lib_cl.so"
            dso_binary_path = temp.relpath(dso_binary)
            if "opencl" in target:
                ctx = self.remote.cl(0)
            else:
                ctx = self.remote.cpu(0)
            lib.export_library(dso_binary_path, ndk.create_shared)
            remote_path = "/data/local/tmp/" + dso_binary
            self.remote.upload(dso_binary_path)
            print("Uploading binary...")
            rlib = self.remote.load_module(dso_binary)
            m = graph_executor.create(graph, rlib, ctx)
        else:
            print("Using local runtime")
            ctx = tvm.device(target, 0)
            m = graph_executor.create(graph, lib, ctx)

        m.set_input(**params)
        inputs = []
        if isinstance(validator, Validator):
            inputs = validator.GetInputDictionary()
            for key, data in inputs.items():
                m.set_input(key, data)
        elif isinstance(input_shape, dict):
            for key in input_shape:
                inputs.append(np.random.normal(size=input_shape[key]).astype(dtype))
                m.set_input(key, inputs[-1])
        else:
            inputs.append(np.random.normal(size=input_shape).astype(dtype))
            m.set_input("data", inputs[-1])

        print("Evaluating...", flush=True)
        number = 1
        repeat = 100
        min_repeat_ms = 0
        time_to_work_ms = 1000
        cooldown_interval_ms=1000
        if args.debug:
            m.run()
            time_f = advanced_time_evaluator(m, "run", ctx, number, repeat, min_repeat_ms, time_to_work_ms, cooldown_interval_ms)
        else:
            time_f = advanced_time_evaluator(m, "run", ctx, number, repeat, min_repeat_ms, time_to_work_ms, cooldown_interval_ms)

        benchmarkResult = time_f()
        cost = benchmarkResult.mean
        print("%g secs/iteration\n" % cost)
        results = benchmarkResult.results
        self.check_distribution(results)
        print(benchmarkResult)

        if validator:
            if isinstance(validator, Validator):
                ref_outputs = validator.GetReference()
                validator.Validate(m, ref_outputs)
            else:
                ref_outputs = validator(inputs)
                for i, ref_output in enumerate(ref_outputs):
                    tvm_output = m.get_output(i)
                    output = tvm_output.asnumpy()
                    np.testing.assert_allclose(output, ref_output, rtol=1e-3, atol=1e-3)
            print("Validation done")


    def _benchmark_vm(
        self,
        tvm_mod,
        params,
        input_shape,
        target="llvm",
        target_host="llvm",
        dtype="float32",
        validator=None
    ):
        from tvm.runtime.vm import VirtualMachine
        from tvm.runtime import profiler_vm
<<<<<<< HEAD
        
=======

>>>>>>> 623c723d
        if self.use_tracker and self.remote == None:
            self._connect_tracker()

        if isinstance(tvm_mod, tvm.IRModule):
            mod = tvm_mod
        else:
            mod = tvm.IRModule()
            mod["main"] = tvm_mod

        with tvm.transform.PassContext(opt_level=3):
            vmc = relay.vm.compile(mod, target_host=target_host, target=target, params=params)

        if self.remote:
            print("Using Android OpenCL runtime over RPC")
            temp = utils.tempdir()
            dso_binary = "dev_lib_cl.so"
            dso_binary_path = temp.relpath(dso_binary)
            if "opencl" in target:
                ctx = self.remote.cl(0)
            else:
                ctx = self.remote.cpu(0)
            vmc.mod.export_library(dso_binary_path, ndk.create_shared)
            self.remote.upload(dso_binary_path)
            print("Uploading binary...")
            rlib = self.remote.load_module(dso_binary)
        else:
            print("Using local runtime")
            ctx = tvm.device(target, 0)
            rlib = vmc
<<<<<<< HEAD
        
        vm = VirtualMachine(rlib, ctx, "naive")
        
=======

        vm = VirtualMachine(rlib, ctx, "naive")

>>>>>>> 623c723d
        inputs = []
        if isinstance(validator, Validator):
            inputs = validator.GetInputDictionary()
            data = {}
            for k, v in inputs.items():
                data[k] = tvm.nd.array(v, ctx)
            vm.set_input("main", **data)
        elif isinstance(input_shape, dict):
            data = {}
            for key in input_shape:
                data[key] = tvm.nd.array(np.random.normal(size=input_shape[key]).astype("float32"), ctx)
            vm.set_input("main", **data)
        else:
            data = tvm.nd.array(np.random.normal(size=input_shape).astype("float32"), ctx)
            vm.set_input("main", data)
<<<<<<< HEAD
        
        print("Evaluating...", flush=True)
        
=======

        print("Evaluating...", flush=True)

>>>>>>> 623c723d
        number = 1
        repeat = 100
        min_repeat_ms = 0
        time_to_work_ms = 1000
        cooldown_interval_ms=1000
        time_f = advanced_time_evaluator(vm, "invoke_stateful", ctx, number, repeat, min_repeat_ms, time_to_work_ms, cooldown_interval_ms, mod_func_name="main")

        benchmarkResult = time_f("main")
        cost = benchmarkResult.mean
        print("%g secs/iteration\n" % cost)
        print(benchmarkResult)

        if validator:
            if isinstance(validator, Validator):
                ref_outputs = validator.GetReference()
                validator.Validate(vm, ref_outputs)
            else:
                ref_outputs = validator(inputs)
                for i, ref_output in enumerate(ref_outputs):
                    tvm_output = vm.get_outputs(i)
                    output = tvm_output.asnumpy()
                    np.testing.assert_allclose(output, ref_output, rtol=1e-3, atol=1e-3)
            print("Validation done")

        if args.debug:
            vm = tvm.runtime.profiler_vm.VirtualMachineProfiler(rlib, ctx, "naive")
            res = vm.profile(**data, func_name="main")
            print(res)


    def _schedule_jobs(self, mod, params, input_shape, dtype, target, validator=None):
        if args.VM:
            def bench():
                self._benchmark_vm(
                    mod,
                    params,
                    input_shape,
                    target=target,
                    target_host=self.host_target,
                    dtype=dtype,
                    validator=validator
                )
        else:
            def bench():
                self._benchmark(
                    mod,
                    params,
                    input_shape,
                    target=target,
                    target_host=self.host_target,
                    dtype=dtype,
                    validator=validator
                )
<<<<<<< HEAD
        
=======

>>>>>>> 623c723d

        benchmark_index = len(self.benchmarks)
        self.benchmarks.append(bench)

        def tune(apply_previous_tune=False, options=args.tuning_options):
            if apply_previous_tune == False:
                print("Extracting tasks")
                tasks = autotvm.task.extract_from_program(
                    mod, target=target, target_host=self.host_target, params=params
                )
                print("Tuning kernels")
                Executor.tune_tasks(tasks, **options)

            def tuned_benchmark():
                print("Apply best performing tuning profiles:")

                if (options["log_filename"]):
                    with autotvm.apply_history_best(options["log_filename"]):
                        bench()
                else:
                    bench()

            self.benchmarks.pop(benchmark_index)
            self.benchmarks.append(tuned_benchmark)

        self.tuning_jobs.append(tune)

    @staticmethod
    def tune_tasks(
        tasks,
        measure_option,
        tuner="xgb",
        n_trial=333,
        early_stopping=None,
        log_filename="tuning.log",
        use_transfer_learning=False,
    ):
        from tvm.autotvm.tuner import XGBTuner
        from tvm.autotvm.tuner import GATuner

        tmp_log_file = log_filename + ".tmp"
        #if os.path.exists(tmp_log_file) and use_transfer_learning == False:
        #    os.remove(tmp_log_file)

        for i, tsk in enumerate(reversed(tasks)):
            print("Task: ", tsk)
            prefix = "[Task %2d/%2d] " % (i + 1, len(tasks))
            if tuner == "xgb" or tuner == "xgb-rank":
                tuner_obj = XGBTuner(tsk, loss_type="rank")
            elif tuner == "xgb_knob":
                tuner_obj = XGBTuner(tsk, loss_type="rank", feature_type="knob")
            elif tuner == "ga":
                tuner_obj = GATuner(tsk, pop_size=50)
            elif tuner == "random":
                tuner_obj = RandomTuner(tsk)
            elif tuner == "gridsearch":
                tuner_obj = GridSearchTuner(tsk)
            else:
                raise ValueError("Invalid tuner: " + tuner)

            if use_transfer_learning:
                if os.path.isfile(tmp_log_file):
                    tuner_obj.load_history(autotvm.record.load_from_file(tmp_log_file))

            tsk_trial = min(n_trial, len(tsk.config_space))
            tuner_obj.tune(
                n_trial=tsk_trial,
                early_stopping=early_stopping,
                measure_option=measure_option,
                callbacks=[
                    autotvm.callback.progress_bar(tsk_trial, prefix=prefix),
                    autotvm.callback.log_to_file(tmp_log_file),
                ],
            )

        autotvm.record.pick_best(tmp_log_file, log_filename)
        # os.remove(tmp_log_file)

if __name__ == "__main__":
    main()<|MERGE_RESOLUTION|>--- conflicted
+++ resolved
@@ -1093,7 +1093,6 @@
 
         # HWC -> CHW
         image = np.transpose(image, [2, 0, 1])
-<<<<<<< HEAD
 
         # Normalize
         mean_vec = np.array([102.9801, 115.9465, 122.7717])
@@ -1292,206 +1291,6 @@
                 print("label: {}, score: {}, box: {}".format(classes[class_idx], score, box))
                 assert classes[class_idx] in possible_objs
 
-=======
-
-        # Normalize
-        mean_vec = np.array([102.9801, 115.9465, 122.7717])
-        for i in range(image.shape[0]):
-            image[i, :, :] = image[i, :, :] - mean_vec[i]
-
-        # Pad to be divisible of 32
-        import math
-        padded_h = int(math.ceil(image.shape[1] / 32) * 32)
-        padded_w = int(math.ceil(image.shape[2] / 32) * 32)
-
-        padded_image = np.zeros((3, padded_h, padded_w), dtype=np.float32)
-        padded_image[:, :image.shape[1], :image.shape[2]] = image
-        image = padded_image
-
-        return image
-
-    def __init__(self, min_shape, preproc=None):
-        from PIL import Image
-        from tvm.contrib import download
-        from os.path import join, isfile
-        from matplotlib import pyplot as plt
-        self.min_shape = min_shape
-
-        # Download test image
-        image_url = "https://raw.githubusercontent.com/zhreshold/mxnet-ssd/master/data/demo/dog.jpg"
-        image_fn = "dog.png"
-        download.download(image_url, image_fn)
-
-        # Prepare test image for inference
-        #import ipdb; ipdb.set_trace()
-        self.image = Image.open(image_fn)
-        image_data = self.preprocess(self.image)
-
-        self.inputs = {"image" : image_data}
-
-    def Validate(self, m, ref_outputs=[]):
-        from tvm.contrib import download
-        classes_url = "https://raw.githubusercontent.com/onnx/models/main/vision/object_detection_segmentation/faster-rcnn/dependencies/coco_classes.txt"
-        classes_fn = "coco_classes_faster.txt"
-        download.download(classes_url, classes_fn)
-        classes = [line.rstrip('\n') for line in open(classes_fn)]
-
-        # class_IDs, scores, bounding_boxs
-        if isinstance(m, tvm.runtime.vm.VirtualMachine) or isinstance(m, tvm.runtime.profiler_vm.VirtualMachineProfiler):
-            tvm_output = m.get_outputs()
-            boxes = tvm_output[0].asnumpy()
-            labels = tvm_output[1].asnumpy()
-            scores = tvm_output[2].asnumpy()
-        else:
-            boxes = m.get_output(0).asnumpy()
-            labels = m.get_output(1).asnumpy()
-            scores = m.get_output(2).asnumpy()
-        score_threshold = 0.7
-        assert boxes.shape[0] == labels.shape[0] and labels.shape[0] == scores.shape[0]
-        #for box, label, score in zip(boxes, labels, scores):
-        for i in range(len(boxes)):
-            if scores[i] > score_threshold:
-                print("label: {}, score: {}, box: {}".format(classes[labels[i]], scores[i], boxes[i]))
-                #assert classes[labels[i]] == 'dog' or classes[labels[i]] == 'bicycle'
-
-
-class SSDResnetValidator(Validator):
-    def preprocess(self, image):
-        from PIL import Image
-        img = image.resize((1200, 1200), Image.BILINEAR)
-        img_data = np.array(img)
-        img_data = np.transpose(img_data, [2, 0, 1])
-        img_data = np.expand_dims(img_data, 0)
-        mean_vec = np.array([0.485, 0.456, 0.406])
-        stddev_vec = np.array([0.229, 0.224, 0.225])
-        norm_img_data = np.zeros(img_data.shape).astype('float32')
-        for i in range(img_data.shape[1]):
-            norm_img_data[:,i,:,:] = (img_data[:,i,:,:]/255 - mean_vec[i]) / stddev_vec[i]
-        return norm_img_data
-
-    def __init__(self, preproc=None):
-        from PIL import Image
-        from tvm.contrib import download
-        from os.path import join, isfile
-        from matplotlib import pyplot as plt
-
-        # Download test image
-        image_url = "https://raw.githubusercontent.com/zhreshold/mxnet-ssd/master/data/demo/dog.jpg"
-        image_fn = "dog.png"
-        download.download(image_url, image_fn)
-
-        # Prepare test image for inference
-        #import ipdb; ipdb.set_trace()
-        self.image = Image.open(image_fn)
-        image_data = self.preprocess(self.image)
-
-        self.inputs = {"image" : image_data}
-
-    def Validate(self, m, ref_outputs=[]):
-        from tvm.contrib import download
-        classes_url = "https://raw.githubusercontent.com/onnx/models/main/vision/object_detection_segmentation/faster-rcnn/dependencies/coco_classes.txt"
-        classes_fn = "coco_classes_resnet.txt"
-        download.download(classes_url, classes_fn)
-        classes = [line.rstrip('\n') for line in open(classes_fn)]
-
-        # class_IDs, scores, bounding_boxs
-        if isinstance(m, tvm.runtime.vm.VirtualMachine) or isinstance(m, tvm.runtime.profiler_vm.VirtualMachineProfiler):
-            tvm_output = m.get_outputs()
-            boxes = tvm_output[0].asnumpy()
-            labels = tvm_output[1].asnumpy()
-            scores = tvm_output[2].asnumpy()
-        else:
-            boxes = m.get_output(0).asnumpy()
-            labels = m.get_output(1).asnumpy()
-            scores = m.get_output(2).asnumpy()
-        score_threshold = 0.7
-        for i in range(len(boxes)):
-            if scores[0][i] > score_threshold:
-                print("label: {}, score: {}, box: {}".format(classes[labels[0][i]], scores[0][i], boxes[0][i]))
-                assert classes[labels[0][i]] == 'dog' or classes[labels[0][i]] == 'bicycle'
-
-
-class ONNXYolov3Validator(Validator):
-    def preprocess(self, img):
-        #from PIL import Image
-        def _letterbox_image(image, size):
-            from PIL import Image
-            '''resize image with unchanged aspect ratio using padding'''
-            iw, ih = image.size
-            w, h = size
-            scale = min(w/iw, h/ih)
-            nw = int(iw*scale)
-            nh = int(ih*scale)
-
-            image = image.resize((nw,nh), Image.BICUBIC)
-            new_image = Image.new('RGB', size, (128,128,128))
-            new_image.paste(image, ((w-nw)//2, (h-nh)//2))
-            return new_image
-
-        model_image_size = (416, 416)
-        boxed_image = _letterbox_image(img, tuple(reversed(model_image_size)))
-        #boxed_image = img.resize(model_image_size, Image.BICUBIC)
-        image_data = np.array(boxed_image, dtype='float32')
-        image_data /= 255.
-        image_data = np.transpose(image_data, [2, 0, 1])
-        image_data = np.expand_dims(image_data, 0)
-        return image_data
-
-    def __init__(self, preproc=None):
-        from PIL import Image
-        from tvm.contrib import download
-        from os.path import join, isfile
-        from matplotlib import pyplot as plt
-
-        # Download test image
-        image_url = "https://raw.githubusercontent.com/zhreshold/mxnet-ssd/master/data/demo/dog.jpg"
-        image_fn = "dog.png"
-        download.download(image_url, image_fn)
-
-        # Prepare test image for inference
-        #import ipdb; ipdb.set_trace()
-        self.image = Image.open(image_fn)
-        image_data = self.preprocess(self.image)
-        image_size = np.array([self.image.size[1], self.image.size[0]], dtype="float32").reshape(1, 2)
-
-        self.inputs = {
-            "input_1" : image_data,
-            "image_shape" : image_size,
-        }
-
-    def Validate(self, m, ref_outputs=[]):
-        from tvm.contrib import download
-        classes_url = "https://raw.githubusercontent.com/qqwweee/keras-yolo3/master/model_data/coco_classes.txt"
-        #classes_url = "https://raw.githubusercontent.com/onnx/models/main/vision/object_detection_segmentation/faster-rcnn/dependencies/coco_classes.txt"
-        classes_fn = "coco_classes.txt"
-        download.download(classes_url, classes_fn)
-        classes = [line.rstrip('\n') for line in open(classes_fn)]
-
-        # class_IDs, scores, bounding_boxs
-        if isinstance(m, tvm.runtime.vm.VirtualMachine) or isinstance(m, tvm.runtime.profiler_vm.VirtualMachineProfiler):
-            tvm_output = m.get_outputs()
-            boxes = tvm_output[0].asnumpy()
-            scores = tvm_output[1].asnumpy()
-            indices = tvm_output[2].asnumpy()
-        else:
-            boxes = m.get_output(0).asnumpy()
-            scores = m.get_output(1).asnumpy()
-            indices = m.get_output(2).asnumpy()
-        score_threshold = 0.7
-        print(boxes.shape)
-        print(scores.shape)
-        print(indices.shape)
-        for idx_ in indices:
-            class_idx = idx_[1]
-            score = scores[tuple(idx_)]
-            idx_1 = (idx_[0], idx_[2])
-            box = boxes[idx_1]
-            possible_objs = ['dog', 'bicycle', 'truck']
-            if score > score_threshold and score <= 100:
-                print("label: {}, score: {}, box: {}".format(classes[class_idx], score, box))
-                assert classes[class_idx] in possible_objs
-
->>>>>>> 623c723d
 
 class Executor(object):
     def __init__(self, use_tracker=False):
@@ -1668,11 +1467,7 @@
     ):
         from tvm.runtime.vm import VirtualMachine
         from tvm.runtime import profiler_vm
-<<<<<<< HEAD
-        
-=======
-
->>>>>>> 623c723d
+
         if self.use_tracker and self.remote == None:
             self._connect_tracker()
 
@@ -1702,15 +1497,9 @@
             print("Using local runtime")
             ctx = tvm.device(target, 0)
             rlib = vmc
-<<<<<<< HEAD
-        
+
         vm = VirtualMachine(rlib, ctx, "naive")
-        
-=======
-
-        vm = VirtualMachine(rlib, ctx, "naive")
-
->>>>>>> 623c723d
+
         inputs = []
         if isinstance(validator, Validator):
             inputs = validator.GetInputDictionary()
@@ -1726,15 +1515,9 @@
         else:
             data = tvm.nd.array(np.random.normal(size=input_shape).astype("float32"), ctx)
             vm.set_input("main", data)
-<<<<<<< HEAD
-        
+
         print("Evaluating...", flush=True)
-        
-=======
-
-        print("Evaluating...", flush=True)
-
->>>>>>> 623c723d
+
         number = 1
         repeat = 100
         min_repeat_ms = 0
@@ -1788,11 +1571,6 @@
                     dtype=dtype,
                     validator=validator
                 )
-<<<<<<< HEAD
-        
-=======
-
->>>>>>> 623c723d
 
         benchmark_index = len(self.benchmarks)
         self.benchmarks.append(bench)
