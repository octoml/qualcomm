# Licensed to the Apache Software Foundation (ASF) under one
# or more contributor license agreements.  See the NOTICE file
# distributed with this work for additional information
# regarding copyright ownership.  The ASF licenses this file
# to you under the Apache License, Version 2.0 (the
# "License"); you may not use this file except in compliance
# with the License.  You may obtain a copy of the License at
#
#   http://www.apache.org/licenses/LICENSE-2.0
#
# Unless required by applicable law or agreed to in writing,
# software distributed under the License is distributed on an
# "AS IS" BASIS, WITHOUT WARRANTIES OR CONDITIONS OF ANY
# KIND, either express or implied.  See the License for the
# specific language governing permissions and limitations
# under the License.

import os
import numpy as np

import tvm
from tvm import relay
from tvm.relay import testing
from tvm import autotvm
from tvm.contrib import utils, ndk
from tvm.topi import testing
from common import convert_to_dtype, advanced_time_evaluator


class ModelImporter(object):
    def available_models(self):
        import inspect
        models = []
        for method in inspect.getmembers(type(self)):
            if "import_" in method[0]:
                models.append(method[0].split("import_")[1])
        return models

    def __call__(self, model, *args, **kwargs):
        import inspect

        for method in inspect.getmembers(type(self)):
            if "import_" + model == method[0]:
                return method[1](self, *args, **kwargs)
        raise ValueError("import_" + model + " not found.")


    def get_onnx_from_tf1(self, model_url, filename, input_names, output_names, shape_override = None):
        tf_model_file = os.path.abspath(
            os.path.dirname(os.path.realpath(__file__))
            + "/models/{}.pb".format(filename)
        )

        from tvm.contrib import download
        download.download(model_url, tf_model_file)
        # converted using command line:
        # python -m tf2onnx.convert --graphdef mace_resnet-v2-50.pb --output mace_resnet-v2-50.onnx --inputs input:0[1,224,224,3] --outputs resnet_v2_50/predictions/Reshape_1:0
        onnx_model_file = os.path.abspath(
            os.path.dirname(os.path.realpath(__file__))
            + "/models/{}.onnx".format(filename))
        if os.path.exists(onnx_model_file) == False:
            import tf2onnx
            import tensorflow as tf
            try:
                tf_compat_v1 = tf.compat.v1
            except ImportError:
                tf_compat_v1 = tf
            # Tensorflow utility functions
            import tvm.relay.testing.tf as tf_testing

            with tf_compat_v1.gfile.GFile(tf_model_file, "rb") as f:
                graph_def = tf_compat_v1.GraphDef()
                graph_def.ParseFromString(f.read())
                #graph = tf.import_graph_def(graph_def, name="")
                # Call the utility to import the graph definition into default graph.
                graph_def = tf_testing.ProcessGraphDefParam(graph_def)

                model_proto, external_tensor_storage = tf2onnx.convert.from_graph_def(graph_def,
                    name=filename, input_names=input_names, output_names=output_names,
                    shape_override = shape_override,
                    output_path=onnx_model_file)

        return onnx_model_file


    def get_graphdef_from_tf1(self, model_url, filename):
        graph_def = None
        tf_model_file = os.path.abspath(
            os.path.dirname(os.path.realpath(__file__))
            + "/models/{}.pb".format(filename)
        )

        from tvm.contrib import download
        download.download(model_url, tf_model_file)
        # converted using command line:
        # python -m tf2onnx.convert --graphdef mace_resnet-v2-50.pb --output mace_resnet-v2-50.onnx --inputs input:0[1,224,224,3] --outputs resnet_v2_50/predictions/Reshape_1:0
        onnx_model_file = os.path.abspath(
            os.path.dirname(os.path.realpath(__file__))
            + "/../models/{}.onnx".format(filename))
        import tensorflow as tf
        try:
            tf_compat_v1 = tf.compat.v1
        except ImportError:
            tf_compat_v1 = tf
        # Tensorflow utility functions
        import tvm.relay.testing.tf as tf_testing

        with tf_compat_v1.gfile.GFile(tf_model_file, "rb") as f:
            graph_def = tf_compat_v1.GraphDef()
            graph_def.ParseFromString(f.read())
            graph_def = tf_testing.ProcessGraphDefParam(graph_def)
        return graph_def

    def import_mace_mobilenetv1_nhwc(self, target="llvm", dtype="float32"):
        model_url = "https://cnbj1.fds.api.xiaomi.com/mace/miai-models/mobilenet-v1/mobilenet-v1-1.0.pb"
        filename = "mace_mobilenet-v1-1.0"
        graph_def = self.get_graphdef_from_tf1(model_url, filename)
        shape_dict = {"input": (1, 224, 224, 3)}
        mod, params = relay.frontend.from_tensorflow(graph_def, shape=shape_dict,
                                        outputs=["MobilenetV1/Predictions/Reshape_1"])

        # downcast to float16
        mod = convert_to_dtype(mod["main"], dtype)
        dtype = "float32" if dtype == "float32" else "float16"

        return (mod, params, shape_dict, dtype, target, ImageNetValidator(shape_dict, "NHWC", preproc="keras_mobilenetv1"))

    def import_mace_mobilenetv1_nchw(self, target="llvm", dtype="float32"):
        model_url = "https://cnbj1.fds.api.xiaomi.com/mace/miai-models/mobilenet-v1/mobilenet-v1-1.0.pb"
        filename = "mace_mobilenet-v1-1.0"
        input_names = ["input:0"]
        output_names = ["MobilenetV1/Predictions/Reshape_1:0"]
        onnx_model_file = self.get_onnx_from_tf1(model_url, filename, input_names, output_names)
        import onnx
        model = onnx.load(onnx_model_file)
        shape_dict = {'input:0': [1, 224, 224, 3]}
        mod, params = relay.frontend.from_onnx(model, shape_dict, freeze_params=True)

        # downcast to float16
        mod = convert_to_dtype(mod["main"], dtype)
        dtype = "float32" if dtype == "float32" else "float16"

        return (mod, params, shape_dict, dtype, target, ImageNetValidator(shape_dict, "NHWC", preproc="keras_mobilenetv1"))

    def import_conv2d_deeplabv3(self, target="llvm", dtype="float32"):
        dtype_init="float32"
        input_shape = (1, 513, 513, 3)
        filter_shape = (3, 3, 3, 32)
        bias_shape = (1, 1, 1, 32)
        A = relay.var("data", shape=input_shape, dtype=dtype_init)
        B = relay.var("weight", shape=filter_shape, dtype=dtype_init)
        bias = relay.var("bias", shape=bias_shape, dtype=dtype_init)

        #C = relay.nn.relu(A)
        conv = relay.nn.conv2d(A, B, data_layout="NHWC", kernel_layout="HWIO",
                            padding=[1,1,1,1],strides=[2,2],
                            out_dtype=dtype_init, channels=32, kernel_size=(3,3))
        D = relay.op.add(conv, bias)
        D = relay.op.nn.relu(D)

        mod = relay.Function([A, B, bias], D)
        np.random.seed(0)
        initializer = relay.testing.init.Xavier()
        filter_data = np.zeros(filter_shape).astype(dtype_init)
        bias_data = np.zeros(bias_shape).astype(dtype_init)
        initializer("weight", filter_data)
        initializer("bias", bias_data)
        params = {
            "weight": tvm.nd.array(filter_data),
            "bias" : tvm.nd.array(bias_data),
        }

        # downcast to float16
        mod = convert_to_dtype(mod, dtype)
        dtype = "float32" if dtype == "float32" else "float16"

        return (mod, params, {"data": input_shape}, dtype, target)


    def import_mace_resnet50_v2(self, target="llvm", dtype="float32"):
        model_url = "https://cnbj1.fds.api.xiaomi.com/mace/miai-models/resnet-v2-50/resnet-v2-50.pb"
        filename = "mace_resnet-v2-50"
        input_names = ["input:0"]
        shape_override = {"input:0": [1, 299, 299, 3]}
        output_names = ["resnet_v2_50/predictions/Reshape_1:0"]
        onnx_model_file = self.get_onnx_from_tf1(model_url, filename, input_names, output_names, shape_override)
        import onnx
        model = onnx.load(onnx_model_file)
        mod, params = relay.frontend.from_onnx(model, shape_override, freeze_params=True)

        # downcast to float16
        mod = convert_to_dtype(mod["main"], dtype)
        dtype = "float32" if dtype == "float32" else "float16"

        return (mod, params, shape_override, dtype, target, \
                ImageNetValidator(shape_override, "NHWC", preproc="keras"))


    def import_ac_resnet50_tf(self, target="llvm", dtype="float32"):
        model_url = "https://download.01.org/opencv/public_models/012020/resnet-50-tf/resnet_v1-50.pb"
        filename = "resnet_v1-50"
        input_names = ["map/TensorArrayStack/TensorArrayGatherV3:0"]
        shape_override = {"map/TensorArrayStack/TensorArrayGatherV3:0": [1, 224, 224, 3]}
        output_names = ["softmax_tensor:0"]
        onnx_model_file = self.get_onnx_from_tf1(model_url, filename, input_names, output_names, shape_override)
        import onnx
        model = onnx.load(onnx_model_file)
        shape_dict = {'map/TensorArrayStack/TensorArrayGatherV3:0': [1, 224, 224, 3]}
        mod, params = relay.frontend.from_onnx(model, shape_dict, freeze_params=True)

        mod = relay.quantize.prerequisite_optimize(mod, params)

        return (mod, params, shape_dict, dtype, target, ImageNetValidator(shape_dict, "NHWC", preproc="keras_mobilenetv1"))


    def import_mace_inceptionv3(self, target="llvm", dtype="float32"):
        model_url = "https://cnbj1.fds.api.xiaomi.com/mace/miai-models/inception-v3/inception-v3.pb"
        filename = "mace_inception-v3"
        input_names = ["input:0"]
        output_names = ["InceptionV3/Predictions/Reshape_1:0"]
        onnx_model_file = self.get_onnx_from_tf1(model_url, filename, input_names, output_names)
        import onnx
        model = onnx.load(onnx_model_file)
        shape_dict = {'input:0': [1, 299, 299, 3]}
        mod, params = relay.frontend.from_onnx(model, shape_dict, freeze_params=True)

        # downcast to float16
        mod = convert_to_dtype(mod["main"], dtype)
        dtype = "float32" if dtype == "float32" else "float16"

        return (mod, params, shape_dict, dtype, target, ImageNetValidator(shape_dict, "NHWC", preproc="keras"))

    def import_mxnet_vgg16(self, target="llvm", dtype="float32"):
        model, input_shape = gluon_model("vgg16", batch_size=1)
        shape_dict = {"data": input_shape}
        mod, params = relay.frontend.from_mxnet(model, shape_dict)

        # downcast to float16
        mod = convert_to_dtype(mod["main"], dtype)
        dtype = "float32" if dtype == "float32" else "float16"

        return (mod, params, shape_dict, dtype, target, ImageNetValidator(shape_dict, preproc="mxnet"))

    def import_mace_deeplabv3(self, target="llvm", dtype="float32"):
        model_url = "https://cnbj1.fds.api.xiaomi.com/mace/miai-models/deeplab-v3-plus/deeplab-v3-plus-mobilenet-v2.pb"
        filename = "mace_deeplab-v3-plus-mobilenet-v2"
        graph_def = self.get_graphdef_from_tf1(model_url, filename)
        shape_dict = {"sub_7": (1, 513, 513, 3)}
        mod, params = relay.frontend.from_tensorflow(graph_def, shape=shape_dict,
                                        outputs=["ResizeBilinear_2"])

        # hack for insufficient pattern support in FlattenAtrousConv
        # if it is called after convert to fp16 with mixed precision, it will not be able
        # to catch cast.
        # TODO(amalyshe) We need to extend FlattenAtrousConv but for now we are calling it
        # explicitly
        mod = tvm.relay.transform.FlattenAtrousConv()(mod)
        # downcast to float16
        mod = convert_to_dtype(mod["main"], dtype)
        dtype = "float32" if dtype == "float32" else "float16"

        return (mod, params, shape_dict, dtype, target, Deeplabv3Validator(shape_dict, dtype))


    def import_mace_yolov3(self, target="llvm", dtype="float32"):
        model_url = "http://cnbj1.fds.api.xiaomi.com/mace/miai-models/yolo-v3/yolo-v3.pb"
        filename = "mace_yolo-v3"
        graph_def = self.get_graphdef_from_tf1(model_url, filename)
        shape_dict = {"input_1": (1, 416, 416, 3)}
        mod, params = relay.frontend.from_tensorflow(graph_def, shape=shape_dict,
                                        outputs=["conv2d_59/BiasAdd","conv2d_67/BiasAdd","conv2d_75/BiasAdd"])

        # downcast to float16
        mod = convert_to_dtype(mod["main"], dtype)
        dtype = "float32" if dtype == "float32" else "float16"

        return (mod, params, shape_dict, dtype, target, Yolov3Validator(shape_dict))


    def import_onnx_ssd_resnet34(self, target="llvm", dtype="float32"):
        archive_url = "https://github.com/onnx/models/raw/main/vision/object_detection_segmentation/ssd/model/ssd-12.tar.gz"
        filename = "ssd-12.tar.gz"
        from tvm.contrib import download
        import onnx
        import tarfile
        download.download(archive_url, filename)
        archive = tarfile.open(filename)
        directory = "ssd_resnet34"
        archive.extractall(directory)
        archive.close()
        directory = os.path.join(directory, "ssd-12")
        model_file = os.path.join(directory, "ssd-12.onnx")
        onnx_model = onnx.load(model_file)
        shape_dict = {"image": (1, 3, 1200, 1200)}
        mod, params = relay.frontend.from_onnx(onnx_model, shape_dict, freeze_params=True)
        test_files_dir = os.path.join(directory, "test_data_set_0")

        # downcast to float16
        mod = convert_to_dtype(mod["main"], dtype)
        dtype = "float32" if dtype == "float32" else "float16"

        #return (mod, params, shape_dict, dtype, target, ONNXTestSamplesValidator(test_files_dir, input_names=list(shape_dict.keys())))
        return (mod, params, shape_dict, dtype, target, SSDResnetValidator())


    def import_onnx_yolo_v3(self, target="llvm", dtype="float32"):
        archive_url = "https://github.com/onnx/models/raw/main/vision/object_detection_segmentation/yolov3/model/yolov3-12.tar.gz"
        filename = "yolov3-12.tar.gz"
        from tvm.contrib import download
        import onnx
        import tarfile
        download.download(archive_url, filename)
        archive = tarfile.open(filename)
        directory = "onnx_yolov3"
        archive.extractall(directory)
        archive.close()
        directory = os.path.join(directory, "yolov3-12")
        model_file = os.path.join(directory, "yolov3-12.onnx")
        onnx_model = onnx.load(model_file)
        shape_dict = {
            "input_1": (1, 3, 416, 416),
            "image_shape": (1, 2),
        }
        mod, params = relay.frontend.from_onnx(onnx_model, shape_dict, freeze_params=True)
        test_files_dir = os.path.join(directory, "test_data_set_0")

        # downcast to float16
        mod = convert_to_dtype(mod["main"], dtype)
        dtype = "float32" if dtype == "float32" else "float16"
        print("=" * 10)
        print(mod)
        print("=" * 10)

        return (mod, params, shape_dict, dtype, target, ONNXYolov3Validator())
        #return (mod, params, shape_dict, dtype, target, ONNXTestSamplesValidator(test_files_dir, input_names=list(shape_dict.keys())))


    def import_onnx_faster_rcnn(self, target="llvm", dtype="float32"):
        min_shape = 800.0
        def _get_shape():
            from PIL import Image
            from tvm.contrib import download
            # Download test image
            image_url = "https://raw.githubusercontent.com/zhreshold/mxnet-ssd/master/data/demo/dog.jpg"
            image_fn = "dog.png"
            image_url = "https://raw.githubusercontent.com/onnx/models/main/vision/object_detection_segmentation/faster-rcnn/dependencies/demo.jpg"
            image_fn = "demo.png"
            download.download(image_url, image_fn)

            # Prepare test image for inference
            #import ipdb; ipdb.set_trace()
            image = Image.open(image_fn)
            print(image.size)
            ratio = min_shape / min(image.size[0], image.size[1])
            #return (3, int(ratio * image.size[1]), int(ratio * image.size[0])) # [c, h, w]
            return (3, int(min_shape), int(min_shape)) # [c, h, w]
        archive_url = "https://github.com/onnx/models/raw/main/vision/object_detection_segmentation/faster-rcnn/model/FasterRCNN-12.onnx"
        filename = "FasterRCNN-12"
        from tvm.contrib import download
        import onnx
        download.download(archive_url, filename)
        onnx_model = onnx.load(filename)
        shape_dict = {
            "image": _get_shape(),
        }
        mod_file = f"onnx_faster_rcnn_mod_{dtype}.json"
        params_file = f"onnx_faster_rcnn_params_{dtype}.json"
        if not os.path.exists(mod_file):
            mod, params = relay.frontend.from_onnx(onnx_model, shape_dict, freeze_params=True)

            # downcast to float16
            mod = convert_to_dtype(mod["main"], dtype)
            with open(mod_file, "w") as file:
                file.write(tvm.ir.save_json(mod))

            with open(params_file, "wb") as file:
                file.write(relay.save_param_dict(params))
        else:
            with open(mod_file, "r") as file:
                mod = tvm.ir.load_json(file.read())

            with open(params_file, "rb") as file:
                params = relay.load_param_dict(file.read())
        dtype = "float32" if dtype == "float32" else "float16"
        print("=" * 10)
        print(mod)
        print("=" * 10)

        return (mod, params, shape_dict, dtype, target, FasterRCNNValidator(min_shape))


def get_args():
    import argparse

    parser = argparse.ArgumentParser(
        description="Tune and/or evaluate a curated set of models"
    )
    models = ModelImporter().available_models()

    parser.add_argument(
        "-m",
        "--model",
        type=str,
        default=None,
        required=True,
        help="Model to tune and/or evaluate",
        choices=models,
    )
    parser.add_argument(
        "-t",
        "--type",
        type=str,
        default="float16",
        choices=["float32", "float16", "float16_acc32"],
        help="Specify whether the model should be run with single or half precision floating point values",
    )
    parser.add_argument(
        "-l", "--log", type=str, default=None, help="AutoTVM tuning logfile name"
    )
    parser.add_argument(
        "-k", "--rpc_key", type=str, default="android", help="RPC key to use"
    )
    parser.add_argument(
        "-r",
        "--rpc_tracker_host",
        type=str,
        default=os.environ["TVM_TRACKER_HOST"],
        help="RPC tracker host IP address",
    )
    parser.add_argument(
        "-p",
        "--rpc_tracker_port",
        type=str,
        default=os.environ["TVM_TRACKER_PORT"],
        help="RPC tracker host port",
    )
    parser.add_argument(
        "-T",
        "--target",
        type=str,
        default="opencl --device=mali",
        help="Compilation target",
    )
    parser.add_argument(
        "--tune", action="store_true", help="Whether or not to run autotuning"
    )
    parser.add_argument(
        "--debug",
        action="store_true",
        help="Use graph runtime debugger to output per layer perf. data and other statistics",
    )
    parser.add_argument(
        "--VM",
        action="store_true",
        help="Use VM compiling and benchmarking",
    )

    args = parser.parse_args()
    if args.rpc_tracker_port != None:
        args.rpc_tracker_port = int(args.rpc_tracker_port)
    args.tuning_options = {
        "log_filename": args.log,
        "early_stopping": None,
        "measure_option": autotvm.measure_option(
            builder=autotvm.LocalBuilder(build_func=ndk.create_shared, timeout=15),
            runner=autotvm.RPCRunner(
                args.rpc_key,
                host=args.rpc_tracker_host,
                port=args.rpc_tracker_port,
                number=50,
                timeout=15,
                #min_repeat_ms=150,
                #cooldown_interval=150
            ),
        ),
    }
    return args


args = get_args()


def main():
    if "opencl" in args.target:
        executor = Executor(use_tracker="android")
    else:
        executor = Executor()
    executor.schedule(args.model, target=args.target, dtype=args.type)
    if args.tune:
        executor.tune_pending_benchmarks()
    else:
        executor.tune_pending_benchmarks(apply_previous_tune=True)
    executor.run_pending_benchmarks()

def downcast_fp16(func, module):
    from tvm.relay.expr_functor import ExprMutator
    from tvm.relay.expr import Call, Var, Constant, TupleGetItem
    from tvm.relay import transform as _transform
    from tvm.relay import cast
    from tvm.ir import IRModule
    from tvm.relay import function as _function

    """Downcast to fp16 mutator
    Parameters
    ---------
    graph: Function
        The original graph.

    Retruns
    -------
    The graph after dowmcasting to half-precision floating-point.
    """
    filter_list = ["vision.get_valid_counts", "vision.non_max_suppression"]

    class DowncastMutator(ExprMutator):
        """Downcast to fp16 mutator"""

        def visit_call(self, call):
            dtype = "float32" if call.op.name in filter_list else "float16"
            new_fn = self.visit(call.op)
            # Collect the original dtypes
            type_list = []
            if call.op.name in filter_list:
                # For NMS
                for arg in call.args:
                    if isinstance(arg, TupleGetItem) and isinstance(
                        arg.tuple_value, Call
                    ):
                        tuple_types = arg.tuple_value.checked_type.fields
                        type_list.append(tuple_types[arg.index].dtype)
                if call.op.name == "vision.get_valid_counts":
                    tuple_types = call.checked_type.fields
                    for cur_type in tuple_types:
                        type_list.append(cur_type.dtype)

            args = [self.visit(arg) for arg in call.args]
            new_args = list()
            arg_idx = 0
            for arg in args:
                if isinstance(arg, (Var, Constant)):
                    new_args.append(cast(arg, dtype=dtype))
                else:
                    if call.op.name in filter_list:
                        if (
                            isinstance(arg, TupleGetItem)
                            and type_list[arg_idx] == "int32"
                        ):
                            new_args.append(arg)
                        else:
                            new_args.append(cast(arg, dtype=dtype))
                    else:
                        new_args.append(arg)
                arg_idx += 1
            if (
                call.op.name in filter_list
                and call.op.name != "vision.get_valid_counts"
            ):
                return cast(Call(new_fn, new_args, call.attrs), dtype="float16")
            return Call(new_fn, new_args, call.attrs)

    class UpcastMutator(ExprMutator):
        """upcast output back to fp32 mutator"""

        def visit_call(self, call):
            return cast(call, dtype="float32")

    def infer_type(node, mod=None):
        """A method to infer the type of an intermediate node in the relay graph."""
        if isinstance(mod, IRModule):
            mod["main"] = _function.Function(tvm.relay.analysis.free_vars(node), node)
            mod = _transform.InferType()(mod)
            entry = mod["main"]
            ret = entry.body
        else:
            new_mod = IRModule.from_expr(node)
            if mod is not None:
                new_mod.update(mod)
                new_mod = _transform.InferType()(new_mod)
                entry = new_mod["main"]
                ret = entry if isinstance(node, _function.Function) else entry.body

        return ret

    func = infer_type(func, module)
    downcast_pass = DowncastMutator()
    func = downcast_pass.visit(func)
    upcast_pass = UpcastMutator()
    func = upcast_pass.visit(func)
    func = infer_type(func, module)
    new_mod = IRModule.from_expr(func)
    # new_mod.update(module)
    return new_mod


def get_input_data_shape_dict(graph_def, input_shape):
    if isinstance(input_shape, list):
        input_names = {}
        shape_dict = {}
        for i in range(len(input_shape)):
            input_names[i] = graph_def.graph.input[i].name
            shape_dict[input_names[i]] = input_shape[i]
    else:
        input_names = graph_def.graph.input[0].name
        shape_dict = {input_names: input_shape}

    return input_names, shape_dict


def gluon_model(name, batch_size=None):
    if "resnet50_v1" in name or "mobilenet1.0" in name or "resnet50_v2" in name or "vgg16" in name:
        model = gluon.model_zoo.vision.get_model(name, pretrained=True)
        data_shape = (batch_size, 3, 224, 224)
    elif "inceptionv3" in name:
        model = gluon.model_zoo.vision.inception_v3(pretrained=True)
        data_shape = (batch_size, 3, 299, 299)
    else:
        raise ValueError("Input shape unknown for gluon model: " + name)
    return model, data_shape


def gluoncv_model(name, batch_size=None):
    from gluoncv import model_zoo
    if "yolo3" in name:
        model = model_zoo.get_model(name, pretrained=True)
        data_shape = (batch_size, 3, 416, 416)
    return model, data_shape

class Validator(object):
    def __init__(self, inputs):
        if isinstance(inputs, dict):
            self.inputs = inputs
        else:
            assert len(inputs) == 1
            self.inputs = {"data" : inputs[0]}
    def GetReference(self):
        return []
    def Validate(self):
        return None
    def GetInputDictionary(self):
        return self.inputs

class ImageNetValidator(Validator):
    def __init__(self, shape_dict, layout="NCHW", preproc=None):
        assert layout in ("NCHW", "NHWC"), "Requested layout is not currently supported: " + layout
        assert len(shape_dict) == 1
        from PIL import Image
        from tvm.contrib import download
        from os.path import join, isfile
        from matplotlib import pyplot as plt

        name = list(shape_dict.keys())[0]

        # Download ImageNet categories
        categ_url = "https://github.com/uwsampl/web-data/raw/main/vta/models/"
        categ_fn = "synset.txt"
        download.download(join(categ_url, categ_fn), categ_fn)
        self.synset = eval(open(categ_fn).read())

        # Download test image
        image_url = "https://homes.cs.washington.edu/~moreau/media/vta/cat.jpg"
        image_fn = "cat.png"
        download.download(image_url, image_fn)

        # Prepare test image for inference
        #import ipdb; ipdb.set_trace()
        image = Image.open(image_fn)
        if layout == "NHWC":
            image = image.resize(shape_dict[name][1:-1])
        elif layout == "NCHW":
            image = image.resize(shape_dict[name][2:])

        #image = self.preprocess(np.array(image))
        if "mxnet" in preproc:
            image = np.array(image) - np.array([123.0, 117.0, 104.0])
            image /= np.array([58.395, 57.12, 57.375])
            image = image.transpose((2, 0, 1))
            image = image[np.newaxis, :]
        elif "keras" in preproc:
            image = np.array(image)[np.newaxis, :].astype("float32")
            from tensorflow.keras.applications.inception_v3 import preprocess_input
            image = preprocess_input(image)
        elif "keras_mobilenetv1" in preproc:
            image = np.array(image)[np.newaxis, :].astype("float32")
            from tensorflow.keras.applications.mobilenet import preprocess_input
            image = preprocess_input(image)

        self.inputs = {name : image}

    def Validate(self, m, ref_outputs=[]):
        if isinstance(m, tvm.runtime.vm.VirtualMachine) or isinstance(m, tvm.runtime.profiler_vm.VirtualMachineProfiler):
            tvm_output = m.get_outputs()[0]
        else:
            tvm_output = m.get_output(0)
        #import ipdb; ipdb.set_trace()
        top_categories = np.argsort(tvm_output.asnumpy()[0])
        # Report top-5 classification results
        print("\nTop5 predictions: \n")
        top5 = np.flip(top_categories, axis=0)[:5]
        # print("\t#1:", self.synset[top_categories[-1]])
        # print("\t#2:", self.synset[top_categories[-2]])
        # print("\t#3:", self.synset[top_categories[-3]])
        # print("\t#4:", self.synset[top_categories[-4]])
        # print("\t#5:", self.synset[top_categories[-5]])
        print("\t#1:", self.synset[top5[1-1]])
        print("\t#2:", self.synset[top5[2-1]])
        print("\t#3:", self.synset[top5[3-1]])
        print("\t#4:", self.synset[top5[4-1]])
        print("\t#5:", self.synset[top5[5-1]])
        print("\t", top5)
        ImageNetClassifier = False
        for k in top_categories[-5:]:
            if "cat" in self.synset[k]:
                ImageNetClassifier = True
        assert ImageNetClassifier, "Failed ImageNet classifier validation check"


class VOCValidator(Validator):
    # this function is from yolo3.utils.letterbox_image
    def letterbox_image(self, image, size):
        '''resize image with unchanged aspect ratio using padding'''
        iw, ih = image.size
        w, h = size
        scale = min(w/iw, h/ih)
        nw = int(iw*scale)
        nh = int(ih*scale)

        from PIL import Image
        image = image.resize((nw,nh), Image.BICUBIC)
        new_image = Image.new('RGB', size, (128,128,128))
        new_image.paste(image, ((w-nw)//2, (h-nh)//2))
        return new_image

    def preprocess(self, img):
        model_image_size = (416, 416)
        boxed_image = self.letterbox_image(img, tuple(reversed(model_image_size)))
        image_data = np.array(boxed_image, dtype='float32')
        image_data /= 255.
        image_data = np.transpose(image_data, [2, 0, 1])
        image_data = np.expand_dims(image_data, 0)
        return image_data

    def __init__(self, shape_dict, layout="NCHW", preproc=None):
        assert layout in ("NCHW", "NHWC"), "Requested layout is not currently supported: " + layout
        assert len(shape_dict) == 1
        from PIL import Image
        from tvm.contrib import download
        from os.path import join, isfile
        from matplotlib import pyplot as plt

        name = list(shape_dict.keys())[0]

        # Download test image
        image_url = "https://raw.githubusercontent.com/zhreshold/mxnet-ssd/master/data/demo/dog.jpg"
        image_fn = "dog.png"
        download.download(image_url, image_fn)

        # Prepare test image for inference
        #import ipdb; ipdb.set_trace()
        image = Image.open(image_fn)
        image_data = self.preprocess(image)

        self.inputs = {name : image_data}

    def Validate(self, m, ref_outputs=[]):
        # class_IDs, scores, bounding_boxs
        classid = m.get_output(0)
        scores = m.get_output(1)
        bounding_boxs = m.get_output(2)
        for a in classid:
            print(a)

class Deeplabv3Validator(Validator):
    def __init__(self, input_shape, dtype):
        from os.path import join
        from tvm.contrib import download
        assert isinstance(input_shape, dict)
        assert dtype in ["float16", "float32"]
        np.random.seed(1)
        self.dtype = dtype
        self.inputs = {}
        for key in input_shape:
            self.inputs[key] = np.random.normal(size=input_shape[key]).astype("float32")

        categ_url = "https://github.com/Deelvin/qualcomm/raw/avoronov/rebase_master_v2/"
        categ_fn = "deeplabv3_reference_output_{}".format(dtype)
        download.download(join(categ_url, categ_fn), categ_fn)
        # genered by target="llvm -keys=cpu" at np.random.seed(1)
        self.ref_outputs = eval(open(categ_fn).read())

    def GetReference(self):
        return self.ref_outputs

    def Validate(self, m, ref_outputs=[]):
        if self.dtype == "float16":
            rtol=1e-1
            atol=1e-1
        if self.dtype == "float32":
            rtol=1e-3
            atol=1e-3
        if isinstance(m, tvm.runtime.vm.VirtualMachine) or isinstance(m, tvm.runtime.profiler_vm.VirtualMachineProfiler):
            outputs = m.get_outputs()
            for i in range(len(outputs)):
                tvm_output = outputs[i]
                np.testing.assert_allclose(tvm_output.asnumpy(), ref_outputs[i], rtol=rtol, atol=atol)
            print("Deeplabv3Validator pass:", "rtol", rtol, "atol",atol)
        else:
            for i in range(m.get_num_outputs()):
                tvm_output = m.get_output(i)
                np.testing.assert_allclose(tvm_output.asnumpy(), ref_outputs[i], rtol=rtol, atol=atol)
            print("Deeplabv3Validator pass:", "rtol", rtol, "atol",atol)

class Yolov3Validator(Validator):
    class BoundBox:
        def __init__(self, xmin, ymin, xmax, ymax, objness = None, classes = None):
            self.xmin = xmin
            self.ymin = ymin
            self.xmax = xmax
            self.ymax = ymax
            self.objness = objness
            self.classes = classes
            self.label = -1
            self.score = -1

        def get_label(self):
            if self.label == -1:
                self.label = np.argmax(self.classes)

            return self.label

        def get_score(self):
            if self.score == -1:
                self.score = self.classes[self.get_label()]

            return self.score

    def decode_netout(netout, anchors, obj_thresh, net_h, net_w):
        grid_h, grid_w = netout.shape[:2]
        nb_box = 3
        netout = netout.reshape((grid_h, grid_w, nb_box, -1))
        nb_class = netout.shape[-1] - 5
        boxes = []

        def _sigmoid(x):
            return 1. / (1. + np.exp(-x))

        netout[..., :2]  = _sigmoid(netout[..., :2])
        netout[..., 4:]  = _sigmoid(netout[..., 4:])
        netout[..., 5:]  = netout[..., 4][..., np.newaxis] * netout[..., 5:]
        netout[..., 5:] *= netout[..., 5:] > obj_thresh

        for i in range(grid_h*grid_w):
            row = i / grid_w
            col = i % grid_w
            for b in range(nb_box):
                # 4th element is objectness score
                objectness = netout[int(row)][int(col)][b][4]
                if(objectness.all() <= obj_thresh): continue
                # first 4 elements are x, y, w, and h
                x, y, w, h = netout[int(row)][int(col)][b][:4]
                x = (col + x) / grid_w # center position, unit: image width
                y = (row + y) / grid_h # center position, unit: image height
                w = anchors[2 * b + 0] * np.exp(w) / net_w # unit: image width
                h = anchors[2 * b + 1] * np.exp(h) / net_h # unit: image height
                # last elements are class probabilities
                classes = netout[int(row)][col][b][5:]
                box = Yolov3Validator.BoundBox(x-w/2, y-h/2, x+w/2, y+h/2, objectness, classes)
                boxes.append(box)
        return boxes

    def correct_yolo_boxes(boxes, image_h, image_w, net_h, net_w):
        new_w, new_h = net_w, net_h
        for i in range(len(boxes)):
            x_offset, x_scale = (net_w - new_w)/2./net_w, float(new_w)/net_w
            y_offset, y_scale = (net_h - new_h)/2./net_h, float(new_h)/net_h
            boxes[i].xmin = int((boxes[i].xmin - x_offset) / x_scale * image_w)
            boxes[i].xmax = int((boxes[i].xmax - x_offset) / x_scale * image_w)
            boxes[i].ymin = int((boxes[i].ymin - y_offset) / y_scale * image_h)
            boxes[i].ymax = int((boxes[i].ymax - y_offset) / y_scale * image_h)

    def bbox_iou(box1, box2):
        def _interval_overlap(interval_a, interval_b):
            x1, x2 = interval_a
            x3, x4 = interval_b
            if x3 < x1:
                if x4 < x1:
                    return 0
                else:
                    return min(x2,x4) - x1
            else:
                if x2 < x3:
                    return 0
                else:
                    return min(x2,x4) - x3
        intersect_w = _interval_overlap([box1.xmin, box1.xmax], [box2.xmin, box2.xmax])
        intersect_h = _interval_overlap([box1.ymin, box1.ymax], [box2.ymin, box2.ymax])
        intersect = intersect_w * intersect_h
        w1, h1 = box1.xmax-box1.xmin, box1.ymax-box1.ymin
        w2, h2 = box2.xmax-box2.xmin, box2.ymax-box2.ymin
        union = w1*h1 + w2*h2 - intersect
        return float(intersect) / union

    def do_nms(boxes, nms_thresh):
        if len(boxes) > 0:
            nb_class = len(boxes[0].classes)
        else:
            return
        for c in range(nb_class):
            sorted_indices = np.argsort([-box.classes[c] for box in boxes])
            for i in range(len(sorted_indices)):
                index_i = sorted_indices[i]
                if boxes[index_i].classes[c] == 0: continue
                for j in range(i+1, len(sorted_indices)):
                    index_j = sorted_indices[j]
                    if Yolov3Validator.bbox_iou(boxes[index_i], boxes[index_j]) >= nms_thresh:
                        boxes[index_j].classes[c] = 0

    # load and prepare an image
    @staticmethod
    def load_image_pixels(filename, shape):
        try:
            from keras.preprocessing.image import load_img
            from keras.preprocessing.image import img_to_array
        except:
            from tensorflow.keras.utils import load_img
            from tensorflow.keras.utils import img_to_array
        # load the image to get its shape
        image = load_img(filename)
        width, height = image.size
        # load the image with the required size
        image = load_img(filename, target_size=shape)
        # convert to numpy array
        image = img_to_array(image)
        # scale pixel values to [0, 1]
        image = image.astype('float32')
        image /= 255.0
        # add a dimension so that we have one sample
        image = np.expand_dims(image, 0)
        return image, width, height

    # get all of the results above a threshold
    @staticmethod
    def get_boxes(boxes, labels, thresh):
        v_boxes, v_labels, v_scores = list(), list(), list()
        # enumerate all boxes
        for box in boxes:
            # enumerate all possible labels
            for i in range(len(labels)):
                # check if the threshold for this label is high enough
                if box.classes[i] > thresh:
                    v_boxes.append(box)
                    v_labels.append(labels[i])
                    v_scores.append(box.classes[i]*100)
                    # don't break, many labels may trigger for one box
        return v_boxes, v_labels, v_scores

    # draw all results
    @staticmethod
    def draw_boxes(filename, v_boxes, v_labels, v_scores):
        from matplotlib import pyplot
        from matplotlib.patches import Rectangle
        # load the image
        from PIL import Image
        if ".png" not in filename:
            name, extension = filename.rsplit('.', 1)
            im1 = Image.open(filename)
            filename = "{}.png".format(name)
            im1.save(filename)

        data = pyplot.imread(filename)
        # plot the image
        pyplot.imshow(data)
        # get the context for drawing boxes
        ax = pyplot.gca()
        # plot each box
        for i in range(len(v_boxes)):
            box = v_boxes[i]
            # get coordinates
            y1, x1, y2, x2 = box.ymin, box.xmin, box.ymax, box.xmax
            # calculate width and height of the box
            width, height = x2 - x1, y2 - y1
            # create the shape
            rect = Rectangle((x1, y1), width, height, fill=False, color='white')
            # draw the box
            ax.add_patch(rect)
            # draw text and score in top left corner
            label = "%s (%.3f)" % (v_labels[i], v_scores[i])
            pyplot.text(x1, y1, label, color='white')
        # show the plot
        pyplot.show()

    def __init__(self, input_shape, dtype="float32"):
        from tvm.contrib import download
        from os.path import join
        n, h, w, c = list(input_shape.values())[0]
        self.input_w, self.input_h = h, w

        # Download Coco names
        names_url = "https://github.com/pjreddie/darknet/raw/master/data/"
        names_fn = "coco.names"
        download.download(join(names_url, names_fn), names_fn, overwrite=True)
        self.labels = [line.rstrip() for line in open(names_fn).readlines()]

        # Download test image
        image_url = "https://raw.githubusercontent.com/pjreddie/darknet/master/data/dog.jpg"
        self.image_fn = "dog.jpg"
        download.download(image_url, self.image_fn)

        # # load and prepare image
        image, image_w, image_h = Yolov3Validator.load_image_pixels(self.image_fn, (self.input_w, self.input_h))
        self.image_w = image_w
        self.image_h = image_h
        self.image = image
        self.inputs = { list(input_shape.keys())[0]: image }
<<<<<<< HEAD

class ONNXTestSamplesValidator(Validator):
    def __init__(self, test_data_dir, input_names, dtype="float32"):
        import onnx
        import glob
        from onnx import numpy_helper

        self.test_data_dir = test_data_dir
        inputs_num = len(glob.glob(os.path.join(test_data_dir, 'input_*.pb')))
        self.inputs = {}
        for i in range(inputs_num):
            input_file = os.path.join(test_data_dir, 'input_{}.pb'.format(i))
            tensor = onnx.TensorProto()
            with open(input_file, 'rb') as f:
                tensor.ParseFromString(f.read())
            inp = numpy_helper.to_array(tensor)
            self.inputs[input_names[i]] = inp

    def Validate(self, m, ref_outputs=[], show=False):
        import onnx
        import glob
        from onnx import numpy_helper
        # output
        if isinstance(m, tvm.runtime.vm.VirtualMachine) or isinstance(m, tvm.runtime.profiler_vm.VirtualMachineProfiler):
            outputs = []
            tmp = m.get_outputs()
            for i in range(len(tmp)):
                tvm_output = tmp[i]
                outputs.append(tvm_output.asnumpy())
        else:
            num_outputs = m.get_num_outputs()
            outputs = []
            for i in range(num_outputs):
                tvm_output = m.get_output(i)
                outputs.append(tvm_output.asnumpy())
        refs = []
        inputs_num = len(glob.glob(os.path.join(self.test_data_dir, 'output_*.pb')))
        self.inputs = {}
        for i in range(inputs_num):
            input_file = os.path.join(self.test_data_dir, 'output_{}.pb'.format(i))
            tensor = onnx.TensorProto()
            with open(input_file, 'rb') as f:
                tensor.ParseFromString(f.read())
            refs.append(numpy_helper.to_array(tensor))

        for i in range(len(outputs)):
            np.testing.assert_allclose(outputs[i], refs[i], rtol=1e-2, atol=1e-2)


class FasterRCNNValidator(Validator):
    def preprocess(self, image):
        from PIL import Image
        # Resize
        ratio = self.min_shape / min(image.size[0], image.size[1])
        #image = image.resize((int(ratio * image.size[0]), int(ratio * image.size[1])), Image.BILINEAR)
        image = image.resize((int(self.min_shape), int(self.min_shape)), Image.BILINEAR)

        # Convert to BGR
        image = np.array(image)[:, :, [2, 1, 0]].astype('float32')

        # HWC -> CHW
        image = np.transpose(image, [2, 0, 1])

=======

class ONNXTestSamplesValidator(Validator):
    def __init__(self, test_data_dir, input_names, dtype="float32"):
        import onnx
        import glob
        from onnx import numpy_helper

        self.test_data_dir = test_data_dir
        inputs_num = len(glob.glob(os.path.join(test_data_dir, 'input_*.pb')))
        self.inputs = {}
        for i in range(inputs_num):
            input_file = os.path.join(test_data_dir, 'input_{}.pb'.format(i))
            tensor = onnx.TensorProto()
            with open(input_file, 'rb') as f:
                tensor.ParseFromString(f.read())
            inp = numpy_helper.to_array(tensor)
            self.inputs[input_names[i]] = inp

    def Validate(self, m, ref_outputs=[], show=False):
        import onnx
        import glob
        from onnx import numpy_helper
        # output
        if isinstance(m, tvm.runtime.vm.VirtualMachine) or isinstance(m, tvm.runtime.profiler_vm.VirtualMachineProfiler):
            outputs = []
            tmp = m.get_outputs()
            for i in range(len(tmp)):
                tvm_output = tmp[i]
                outputs.append(tvm_output.asnumpy())
        else:
            num_outputs = m.get_num_outputs()
            outputs = []
            for i in range(num_outputs):
                tvm_output = m.get_output(i)
                outputs.append(tvm_output.asnumpy())
        refs = []
        inputs_num = len(glob.glob(os.path.join(self.test_data_dir, 'output_*.pb')))
        self.inputs = {}
        for i in range(inputs_num):
            input_file = os.path.join(self.test_data_dir, 'output_{}.pb'.format(i))
            tensor = onnx.TensorProto()
            with open(input_file, 'rb') as f:
                tensor.ParseFromString(f.read())
            refs.append(numpy_helper.to_array(tensor))
        #labels = []
        #scores_list = []
        #boxes_list = []
        #from tvm.contrib import download
        #classes_url = "https://raw.githubusercontent.com/qqwweee/keras-yolo3/master/model_data/coco_classes.txt"
        #classes_fn = "coco_classes.txt"
        #download.download(classes_url, classes_fn)
        #classes = [line.rstrip('\n') for line in open(classes_fn)]
        #for idx_ in outputs[2]:
        #    class_idx = idx_[1]
        #    score = outputs[1][tuple(idx_)]
        #    idx_1 = (idx_[0], idx_[2])
        #    box = outputs[0][idx_1]
        #    labels.append(classes[class_idx])
        #    scores_list.append(score)
        #    boxes_list.append(box)
        #    print("bigger: label: {}, score: {}, box: {}".format(classes[class_idx], score, box))

        #print(outputs[0].shape)
        #print(outputs[1].shape)
        #print(outputs[2].shape)
        for i in range(len(outputs)):
            np.testing.assert_allclose(outputs[i], refs[i], rtol=1e-2, atol=1e-2)


class FasterRCNNValidator(Validator):
    def preprocess(self, image):
        from PIL import Image
        # Resize
        ratio = self.min_shape / min(image.size[0], image.size[1])
        #image = image.resize((int(ratio * image.size[0]), int(ratio * image.size[1])), Image.BILINEAR)
        image = image.resize((int(self.min_shape), int(self.min_shape)), Image.BILINEAR)

        # Convert to BGR
        image = np.array(image)[:, :, [2, 1, 0]].astype('float32')

        # HWC -> CHW
        image = np.transpose(image, [2, 0, 1])

>>>>>>> 5082ac7b
        # Normalize
        mean_vec = np.array([102.9801, 115.9465, 122.7717])
        for i in range(image.shape[0]):
            image[i, :, :] = image[i, :, :] - mean_vec[i]

        # Pad to be divisible of 32
        import math
        padded_h = int(math.ceil(image.shape[1] / 32) * 32)
        padded_w = int(math.ceil(image.shape[2] / 32) * 32)

        padded_image = np.zeros((3, padded_h, padded_w), dtype=np.float32)
        padded_image[:, :image.shape[1], :image.shape[2]] = image
        image = padded_image

        return image

    def __init__(self, min_shape, preproc=None):
        from PIL import Image
        from tvm.contrib import download
        from os.path import join, isfile
        from matplotlib import pyplot as plt
        self.min_shape = min_shape

        # Download test image
        image_url = "https://raw.githubusercontent.com/zhreshold/mxnet-ssd/master/data/demo/dog.jpg"
        image_fn = "dog.png"
        download.download(image_url, image_fn)

        # Prepare test image for inference
        #import ipdb; ipdb.set_trace()
        self.image = Image.open(image_fn)
        image_data = self.preprocess(self.image)

        self.inputs = {"image" : image_data}

    def Validate(self, m, ref_outputs=[]):
        from tvm.contrib import download
        classes_url = "https://raw.githubusercontent.com/onnx/models/main/vision/object_detection_segmentation/faster-rcnn/dependencies/coco_classes.txt"
        classes_fn = "coco_classes_faster.txt"
        download.download(classes_url, classes_fn)
        classes = [line.rstrip('\n') for line in open(classes_fn)]

        # class_IDs, scores, bounding_boxs
        if isinstance(m, tvm.runtime.vm.VirtualMachine) or isinstance(m, tvm.runtime.profiler_vm.VirtualMachineProfiler):
            tvm_output = m.get_outputs()
            boxes = tvm_output[0].asnumpy()
            labels = tvm_output[1].asnumpy()
            scores = tvm_output[2].asnumpy()
        else:
            boxes = m.get_output(0).asnumpy()
            labels = m.get_output(1).asnumpy()
            scores = m.get_output(2).asnumpy()
        score_threshold = 0.7
        assert boxes.shape[0] == labels.shape[0] and labels.shape[0] == scores.shape[0]
        #for box, label, score in zip(boxes, labels, scores):
        for i in range(len(boxes)):
            if scores[i] > score_threshold:
                print("label: {}, score: {}, box: {}".format(classes[labels[i]], scores[i], boxes[i]))
                #assert classes[labels[i]] == 'dog' or classes[labels[i]] == 'bicycle'


class SSDResnetValidator(Validator):
    def preprocess(self, image):
        from PIL import Image
        img = image.resize((1200, 1200), Image.BILINEAR)
        img_data = np.array(img)
        img_data = np.transpose(img_data, [2, 0, 1])
        img_data = np.expand_dims(img_data, 0)
        mean_vec = np.array([0.485, 0.456, 0.406])
        stddev_vec = np.array([0.229, 0.224, 0.225])
        norm_img_data = np.zeros(img_data.shape).astype('float32')
        for i in range(img_data.shape[1]):
            norm_img_data[:,i,:,:] = (img_data[:,i,:,:]/255 - mean_vec[i]) / stddev_vec[i]
        return norm_img_data

    def __init__(self, preproc=None):
        from PIL import Image
        from tvm.contrib import download
        from os.path import join, isfile
        from matplotlib import pyplot as plt

        # Download test image
        image_url = "https://raw.githubusercontent.com/zhreshold/mxnet-ssd/master/data/demo/dog.jpg"
        image_fn = "dog.png"
        download.download(image_url, image_fn)

        # Prepare test image for inference
        #import ipdb; ipdb.set_trace()
        self.image = Image.open(image_fn)
        image_data = self.preprocess(self.image)

        self.inputs = {"image" : image_data}

    def Validate(self, m, ref_outputs=[]):
        from tvm.contrib import download
        classes_url = "https://raw.githubusercontent.com/onnx/models/main/vision/object_detection_segmentation/faster-rcnn/dependencies/coco_classes.txt"
        classes_fn = "coco_classes_resnet.txt"
        download.download(classes_url, classes_fn)
        classes = [line.rstrip('\n') for line in open(classes_fn)]

        # class_IDs, scores, bounding_boxs
        if isinstance(m, tvm.runtime.vm.VirtualMachine) or isinstance(m, tvm.runtime.profiler_vm.VirtualMachineProfiler):
            tvm_output = m.get_outputs()
            boxes = tvm_output[0].asnumpy()
            labels = tvm_output[1].asnumpy()
            scores = tvm_output[2].asnumpy()
        else:
            boxes = m.get_output(0).asnumpy()
            labels = m.get_output(1).asnumpy()
            scores = m.get_output(2).asnumpy()
        score_threshold = 0.7
        for i in range(len(boxes)):
            if scores[0][i] > score_threshold:
                print("label: {}, score: {}, box: {}".format(classes[labels[0][i]], scores[0][i], boxes[0][i]))
                assert classes[labels[0][i]] == 'dog' or classes[labels[0][i]] == 'bicycle'


class ONNXYolov3Validator(Validator):
    def preprocess(self, img):
        #from PIL import Image
        def _letterbox_image(image, size):
            from PIL import Image
            '''resize image with unchanged aspect ratio using padding'''
            iw, ih = image.size
            w, h = size
            scale = min(w/iw, h/ih)
            nw = int(iw*scale)
            nh = int(ih*scale)

            image = image.resize((nw,nh), Image.BICUBIC)
            new_image = Image.new('RGB', size, (128,128,128))
            new_image.paste(image, ((w-nw)//2, (h-nh)//2))
            return new_image

        model_image_size = (416, 416)
        boxed_image = _letterbox_image(img, tuple(reversed(model_image_size)))
        #boxed_image = img.resize(model_image_size, Image.BICUBIC)
        image_data = np.array(boxed_image, dtype='float32')
        image_data /= 255.
        image_data = np.transpose(image_data, [2, 0, 1])
        image_data = np.expand_dims(image_data, 0)
        return image_data

    def __init__(self, preproc=None):
        from PIL import Image
        from tvm.contrib import download
        from os.path import join, isfile
        from matplotlib import pyplot as plt

        # Download test image
        image_url = "https://raw.githubusercontent.com/zhreshold/mxnet-ssd/master/data/demo/dog.jpg"
        image_fn = "dog.png"
        download.download(image_url, image_fn)

        # Prepare test image for inference
        #import ipdb; ipdb.set_trace()
        self.image = Image.open(image_fn)
        image_data = self.preprocess(self.image)
        image_size = np.array([self.image.size[1], self.image.size[0]], dtype="float32").reshape(1, 2)

        self.inputs = {
            "input_1" : image_data,
            "image_shape" : image_size,
        }

    def Validate(self, m, ref_outputs=[]):
        from tvm.contrib import download
        classes_url = "https://raw.githubusercontent.com/qqwweee/keras-yolo3/master/model_data/coco_classes.txt"
        #classes_url = "https://raw.githubusercontent.com/onnx/models/main/vision/object_detection_segmentation/faster-rcnn/dependencies/coco_classes.txt"
        classes_fn = "coco_classes.txt"
        download.download(classes_url, classes_fn)
        classes = [line.rstrip('\n') for line in open(classes_fn)]

        # class_IDs, scores, bounding_boxs
        if isinstance(m, tvm.runtime.vm.VirtualMachine) or isinstance(m, tvm.runtime.profiler_vm.VirtualMachineProfiler):
            tvm_output = m.get_outputs()
            boxes = tvm_output[0].asnumpy()
            scores = tvm_output[1].asnumpy()
            indices = tvm_output[2].asnumpy()
        else:
            boxes = m.get_output(0).asnumpy()
            scores = m.get_output(1).asnumpy()
            indices = m.get_output(2).asnumpy()
        score_threshold = 0.7
        print(boxes.shape)
        print(scores.shape)
        print(indices.shape)
        for idx_ in indices:
            class_idx = idx_[1]
            score = scores[tuple(idx_)]
            idx_1 = (idx_[0], idx_[2])
            box = boxes[idx_1]
            possible_objs = ['dog', 'bicycle', 'truck']
            if score > score_threshold and score <= 100:
                print("label: {}, score: {}, box: {}".format(classes[class_idx], score, box))
                assert classes[class_idx] in possible_objs


class Executor(object):
    def __init__(self, use_tracker=False):
        self.benchmarks = []
        self.tuning_jobs = []
        self.tracker = None
        self.remote = None
        self.host_target = "llvm"
        self.use_tracker = use_tracker
        if use_tracker == "android":
            self.host_target = "llvm -mtriple=arm64-linux-android"
        elif use_tracker != False:

            class BackendNotImplementedForRPCBenchmarking(Exception):
                pass

            raise BackendNotImplementedForRPCBenchmarking

    def schedule(self, model, *args, **kwargs):
        importer = ModelImporter()
        self._schedule_jobs(*importer(model, *args, **kwargs))

    def run_pending_benchmarks(self):
        for bench in self.benchmarks:
            bench()

    def tune_pending_benchmarks(
        self, apply_previous_tune=False, opt=args.tuning_options
    ):
        for tune in self.tuning_jobs:
            tune(apply_previous_tune, options=args.tuning_options)

    def _connect_tracker(self):
        from tvm import rpc

        print(
            "Tracker attempting connection on {}:{}".format(
                args.rpc_tracker_host, args.rpc_tracker_port
            )
        )
        self.tracker = rpc.connect_tracker(args.rpc_tracker_host, args.rpc_tracker_port)
        self.remote = self.tracker.request(
            args.rpc_key, priority=0, session_timeout=6000
        )
        print("Tracker connected to remote RPC server")

    def _disconnect_tracker(self):
        self.remote = None
        self.tracker = None

<<<<<<< HEAD
=======
    def advanced_time_evaluator(self, m, func_name, ctx, number=1, repeat=1, min_repeat_ms=0, time_to_work_ms=0, cooldown_interval_ms=0, f_preproc="", mod_func_name=None):
        import inspect
        import math
        def ms_to_s(ms):
            return ms / 1000
        if mod_func_name is None:
            one_run_time = m.module.time_evaluator(func_name, ctx, number=1,repeat=1,min_repeat_ms=0)().results[0]
        else:
            one_run_time = m.module.time_evaluator(func_name, ctx, number=1,repeat=1,min_repeat_ms=0)(mod_func_name).results[0]
        repeats_to_cooldown = max(round(ms_to_s(time_to_work_ms)/one_run_time), 1)

        def _time_evaluator(func_name, m, ctx, number=1, repeat=1, min_repeat_ms=0, cooldown_interval_ms=0, repeats_to_cooldown=1, f_preproc=""):
            def evaluator(mod_func_name):
                import time
                from tvm.runtime.module import BenchmarkResult
                results = []
                for _ in range(math.ceil(repeat / repeats_to_cooldown)):
                    time_f = m.module.time_evaluator(func_name, ctx, number=number, repeat=repeats_to_cooldown, min_repeat_ms=min_repeat_ms, f_preproc=f_preproc)
                    if mod_func_name is None:
                        results.append(time_f().results)
                    else:
                        results.append(time_f(mod_func_name).results)
                    time.sleep(ms_to_s(cooldown_interval_ms))
                return BenchmarkResult([np.mean(r) for r in results])
            return evaluator

        if inspect.signature(m.module.time_evaluator).parameters.get("cooldown_interval_ms"):
            time_f = m.module.time_evaluator(func_name, ctx, number=number, repeat=repeat, min_repeat_ms=min_repeat_ms, cooldown_interval_ms=cooldown_interval_ms, repeats_to_cooldown=repeats_to_cooldown, f_preproc=f_preproc)
        else:
            time_f = _time_evaluator(func_name, m, ctx, number=number, repeat=repeat, min_repeat_ms=min_repeat_ms, cooldown_interval_ms=cooldown_interval_ms, repeats_to_cooldown=repeats_to_cooldown, f_preproc=f_preproc)

        return time_f

>>>>>>> 5082ac7b
    def check_distribution(self, y, tolerance=0.05, show_plot=False):
        import warnings
        from sklearn.linear_model import LinearRegression

        num_samples = len(y)
        x = np.array(list(range(num_samples))).reshape((-1, 1))

        model = LinearRegression(fit_intercept=True, copy_X=True)
        model.fit(x, y)
        print("intercept (b0):", model.intercept_)
        print("slope (b1):", model.coef_)
        print("coefficient of determination:", model.score(x, y))
        if (model.score(x, y) >= tolerance):
            warnings.warn("The coefficient of determination is higher than the acceptable coefficient of determination, use cooling of the device.", UserWarning)
            show_plot = True

        if show_plot:
            import matplotlib.pyplot as plt
            plt.plot(y)
            plt.plot(model.predict(x))
            plt.show()

    def _benchmark(
        self,
        tvm_mod,
        params,
        input_shape,
        target="llvm",
        target_host="llvm",
        dtype="float32",
        validator=None
    ):
        if args.debug:
            from tvm.contrib.debugger import debug_runtime as graph_executor
        else:
            from tvm.contrib import graph_executor

        if self.use_tracker and self.remote == None:
            self._connect_tracker()

        with relay.build_config(opt_level=3):
            # lib2 = relay.build(tvm_mod, target=target, target_host=target_host, params=params)
            # lib2.export_library("_model.so", ndk.create_shared)
            graph, lib, params = relay.build(
                tvm_mod, target_host=target_host, target=target, params=params
            )
            # print("JSON:\n", graph)

        if self.remote:
            print("Using Android OpenCL runtime over RPC")
            temp = utils.tempdir()
            dso_binary = "dev_lib_cl.so"
            dso_binary_path = temp.relpath(dso_binary)
            if "opencl" in target:
                ctx = self.remote.cl(0)
            else:
                ctx = self.remote.cpu(0)
            lib.export_library(dso_binary_path, ndk.create_shared)
            remote_path = "/data/local/tmp/" + dso_binary
            self.remote.upload(dso_binary_path)
            print("Uploading binary...")
            rlib = self.remote.load_module(dso_binary)
            m = graph_executor.create(graph, rlib, ctx)
        else:
            print("Using local runtime")
            ctx = tvm.device(target, 0)
            m = graph_executor.create(graph, lib, ctx)

        m.set_input(**params)
        inputs = []
        if isinstance(validator, Validator):
            inputs = validator.GetInputDictionary()
            for key, data in inputs.items():
                m.set_input(key, data)
        elif isinstance(input_shape, dict):
            for key in input_shape:
                inputs.append(np.random.normal(size=input_shape[key]).astype(dtype))
                m.set_input(key, inputs[-1])
        else:
            inputs.append(np.random.normal(size=input_shape).astype(dtype))
            m.set_input("data", inputs[-1])

        print("Evaluating...", flush=True)
        number = 1
        repeat = 100
        min_repeat_ms = 0
        time_to_work_ms = 1000
        cooldown_interval_ms=1000
        if args.debug:
            m.run()
            time_f = advanced_time_evaluator(m, "run", ctx, number, repeat, min_repeat_ms, time_to_work_ms, cooldown_interval_ms)
        else:
            time_f = advanced_time_evaluator(m, "run", ctx, number, repeat, min_repeat_ms, time_to_work_ms, cooldown_interval_ms)

        benchmarkResult = time_f()
        cost = benchmarkResult.mean
        print("%g secs/iteration\n" % cost)
        results = benchmarkResult.results
        self.check_distribution(results)
        print(benchmarkResult)

        if validator:
            if isinstance(validator, Validator):
                ref_outputs = validator.GetReference()
                validator.Validate(m, ref_outputs)
            else:
                ref_outputs = validator(inputs)
                for i, ref_output in enumerate(ref_outputs):
                    tvm_output = m.get_output(i)
                    output = tvm_output.asnumpy()
                    np.testing.assert_allclose(output, ref_output, rtol=1e-3, atol=1e-3)
            print("Validation done")


    def _benchmark_vm(
        self,
        tvm_mod,
        params,
        input_shape,
        target="llvm",
        target_host="llvm",
        dtype="float32",
        validator=None
    ):
<<<<<<< HEAD
        from tvm.runtime.vm import VirtualMachine
        from tvm.runtime import profiler_vm
        
=======
        #if args.debug:
        #    from tvm.contrib.debugger import debug_runtime as graph_executor
        #else:
        #    from tvm.contrib import graph_executor
        from tvm.runtime.vm import VirtualMachine

>>>>>>> 5082ac7b
        if self.use_tracker and self.remote == None:
            self._connect_tracker()

        if isinstance(tvm_mod, tvm.IRModule):
            mod = tvm_mod
        else:
            mod = tvm.IRModule()
            mod["main"] = tvm_mod

<<<<<<< HEAD
=======
        #target = tvm.target.Target(args.target, host=args.target_host)
>>>>>>> 5082ac7b
        with tvm.transform.PassContext(opt_level=3):
            vmc = relay.vm.compile(mod, target_host=target_host, target=target, params=params)

        if self.remote:
            print("Using Android OpenCL runtime over RPC")
            temp = utils.tempdir()
            dso_binary = "dev_lib_cl.so"
            dso_binary_path = temp.relpath(dso_binary)
            if "opencl" in target:
                ctx = self.remote.cl(0)
            else:
                ctx = self.remote.cpu(0)
            vmc.mod.export_library(dso_binary_path, ndk.create_shared)
            self.remote.upload(dso_binary_path)
            print("Uploading binary...")
            rlib = self.remote.load_module(dso_binary)
<<<<<<< HEAD
        else:
            print("Using local runtime")
            ctx = tvm.device(target, 0)
            rlib = vmc
        
        vm = VirtualMachine(rlib, ctx, "naive")
        
=======
            if args.debug:
                vm = tvm.runtime.profiler_vm.VirtualMachineProfiler(rlib, ctx, "naive")
            else:
                vm = VirtualMachine(rlib, ctx, "naive")
        else:
            print("Using local runtime")
            ctx = tvm.device(target, 0)
            if args.debug:
                vm = tvm.runtime.profiler_vm.VirtualMachineProfiler(vmc, ctx, "naive")
            else:
                vm = VirtualMachine(vmc, ctx, "naive")

>>>>>>> 5082ac7b
        inputs = []
        if isinstance(validator, Validator):
            inputs = validator.GetInputDictionary()
            data = {}
            for k, v in inputs.items():
                data[k] = tvm.nd.array(v, ctx)
            vm.set_input("main", **data)
        elif isinstance(input_shape, dict):
            data = {}
            for key in input_shape:
                data[key] = tvm.nd.array(np.random.normal(size=input_shape[key]).astype("float32"), ctx)
            vm.set_input("main", **data)
        else:
            data = tvm.nd.array(np.random.normal(size=input_shape).astype("float32"), ctx)
            vm.set_input("main", data)
<<<<<<< HEAD
        
        print("Evaluating...", flush=True)
        
        number = 1
        repeat = 100
        min_repeat_ms = 0
        time_to_work_ms = 1000
        cooldown_interval_ms=1000
        time_f = advanced_time_evaluator(vm, "invoke_stateful", ctx, number, repeat, min_repeat_ms, time_to_work_ms, cooldown_interval_ms, mod_func_name="main")
=======

        print("Evaluating...", flush=True)
        number = 1
        repeat = 100
        repeat = 1
        min_repeat_ms = 0
        time_to_work_ms = 1000
        cooldown_interval_ms=1000
        time_f = self.advanced_time_evaluator(vm, "invoke_stateful", ctx, number, repeat, min_repeat_ms, time_to_work_ms, cooldown_interval_ms, mod_func_name="main")
>>>>>>> 5082ac7b

        benchmarkResult = time_f("main")
        cost = benchmarkResult.mean
        print("%g secs/iteration\n" % cost)
        print(benchmarkResult)

        if validator:
            if isinstance(validator, Validator):
                ref_outputs = validator.GetReference()
                validator.Validate(vm, ref_outputs)
            else:
                ref_outputs = validator(inputs)
                for i, ref_output in enumerate(ref_outputs):
                    tvm_output = vm.get_outputs(i)
                    output = tvm_output.asnumpy()
                    np.testing.assert_allclose(output, ref_output, rtol=1e-3, atol=1e-3)
            print("Validation done")

<<<<<<< HEAD
        if args.debug:
            vm = tvm.runtime.profiler_vm.VirtualMachineProfiler(rlib, ctx, "naive")
            res = vm.profile(**data, func_name="main")
            print(res)


    def _schedule_jobs(self, mod, params, input_shape, dtype, target, validator=None):
        if args.VM:
            def bench():
                self._benchmark_vm(
                    mod,
                    params,
                    input_shape,
                    target=target,
                    target_host=self.host_target,
                    dtype=dtype,
                    validator=validator
                )
        else:
            def bench():
                self._benchmark(
                    mod,
                    params,
                    input_shape,
                    target=target,
                    target_host=self.host_target,
                    dtype=dtype,
                    validator=validator
                )
        
=======

    def _schedule_jobs(self, mod, params, input_shape, dtype, target, validator=None):
        def bench():
            #self._benchmark(
            self._benchmark_vm(
                mod,
                params,
                input_shape,
                target=target,
                target_host=self.host_target,
                dtype=dtype,
                validator=validator
            )
>>>>>>> 5082ac7b

        benchmark_index = len(self.benchmarks)
        self.benchmarks.append(bench)

        def tune(apply_previous_tune=False, options=args.tuning_options):
            if apply_previous_tune == False:
                print("Extracting tasks")
                tasks = autotvm.task.extract_from_program(
                    mod, target=target, target_host=self.host_target, params=params
                )
                print("Tuning kernels")
                Executor.tune_tasks(tasks, **options)

            def tuned_benchmark():
                print("Apply best performing tuning profiles:")

                if (options["log_filename"]):
                    with autotvm.apply_history_best(options["log_filename"]):
                        bench()
                else:
                    bench()

            self.benchmarks.pop(benchmark_index)
            self.benchmarks.append(tuned_benchmark)

        self.tuning_jobs.append(tune)

    @staticmethod
    def tune_tasks(
        tasks,
        measure_option,
        tuner="xgb",
        n_trial=333,
        early_stopping=None,
        log_filename="tuning.log",
        use_transfer_learning=False,
    ):
        from tvm.autotvm.tuner import XGBTuner
        from tvm.autotvm.tuner import GATuner

        tmp_log_file = log_filename + ".tmp"
        #if os.path.exists(tmp_log_file) and use_transfer_learning == False:
        #    os.remove(tmp_log_file)

        for i, tsk in enumerate(reversed(tasks)):
            print("Task: ", tsk)
            prefix = "[Task %2d/%2d] " % (i + 1, len(tasks))
            if tuner == "xgb" or tuner == "xgb-rank":
                tuner_obj = XGBTuner(tsk, loss_type="rank")
            elif tuner == "xgb_knob":
                tuner_obj = XGBTuner(tsk, loss_type="rank", feature_type="knob")
            elif tuner == "ga":
                tuner_obj = GATuner(tsk, pop_size=50)
            elif tuner == "random":
                tuner_obj = RandomTuner(tsk)
            elif tuner == "gridsearch":
                tuner_obj = GridSearchTuner(tsk)
            else:
                raise ValueError("Invalid tuner: " + tuner)

            if use_transfer_learning:
                if os.path.isfile(tmp_log_file):
                    tuner_obj.load_history(autotvm.record.load_from_file(tmp_log_file))

            tsk_trial = min(n_trial, len(tsk.config_space))
            tuner_obj.tune(
                n_trial=tsk_trial,
                early_stopping=early_stopping,
                measure_option=measure_option,
                callbacks=[
                    autotvm.callback.progress_bar(tsk_trial, prefix=prefix),
                    autotvm.callback.log_to_file(tmp_log_file),
                ],
            )

        autotvm.record.pick_best(tmp_log_file, log_filename)
        # os.remove(tmp_log_file)

if __name__ == "__main__":
    main()<|MERGE_RESOLUTION|>--- conflicted
+++ resolved
@@ -1011,71 +1011,6 @@
         self.image_h = image_h
         self.image = image
         self.inputs = { list(input_shape.keys())[0]: image }
-<<<<<<< HEAD
-
-class ONNXTestSamplesValidator(Validator):
-    def __init__(self, test_data_dir, input_names, dtype="float32"):
-        import onnx
-        import glob
-        from onnx import numpy_helper
-
-        self.test_data_dir = test_data_dir
-        inputs_num = len(glob.glob(os.path.join(test_data_dir, 'input_*.pb')))
-        self.inputs = {}
-        for i in range(inputs_num):
-            input_file = os.path.join(test_data_dir, 'input_{}.pb'.format(i))
-            tensor = onnx.TensorProto()
-            with open(input_file, 'rb') as f:
-                tensor.ParseFromString(f.read())
-            inp = numpy_helper.to_array(tensor)
-            self.inputs[input_names[i]] = inp
-
-    def Validate(self, m, ref_outputs=[], show=False):
-        import onnx
-        import glob
-        from onnx import numpy_helper
-        # output
-        if isinstance(m, tvm.runtime.vm.VirtualMachine) or isinstance(m, tvm.runtime.profiler_vm.VirtualMachineProfiler):
-            outputs = []
-            tmp = m.get_outputs()
-            for i in range(len(tmp)):
-                tvm_output = tmp[i]
-                outputs.append(tvm_output.asnumpy())
-        else:
-            num_outputs = m.get_num_outputs()
-            outputs = []
-            for i in range(num_outputs):
-                tvm_output = m.get_output(i)
-                outputs.append(tvm_output.asnumpy())
-        refs = []
-        inputs_num = len(glob.glob(os.path.join(self.test_data_dir, 'output_*.pb')))
-        self.inputs = {}
-        for i in range(inputs_num):
-            input_file = os.path.join(self.test_data_dir, 'output_{}.pb'.format(i))
-            tensor = onnx.TensorProto()
-            with open(input_file, 'rb') as f:
-                tensor.ParseFromString(f.read())
-            refs.append(numpy_helper.to_array(tensor))
-
-        for i in range(len(outputs)):
-            np.testing.assert_allclose(outputs[i], refs[i], rtol=1e-2, atol=1e-2)
-
-
-class FasterRCNNValidator(Validator):
-    def preprocess(self, image):
-        from PIL import Image
-        # Resize
-        ratio = self.min_shape / min(image.size[0], image.size[1])
-        #image = image.resize((int(ratio * image.size[0]), int(ratio * image.size[1])), Image.BILINEAR)
-        image = image.resize((int(self.min_shape), int(self.min_shape)), Image.BILINEAR)
-
-        # Convert to BGR
-        image = np.array(image)[:, :, [2, 1, 0]].astype('float32')
-
-        # HWC -> CHW
-        image = np.transpose(image, [2, 0, 1])
-
-=======
 
 class ONNXTestSamplesValidator(Validator):
     def __init__(self, test_data_dir, input_names, dtype="float32"):
@@ -1159,7 +1094,6 @@
         # HWC -> CHW
         image = np.transpose(image, [2, 0, 1])
 
->>>>>>> 5082ac7b
         # Normalize
         mean_vec = np.array([102.9801, 115.9465, 122.7717])
         for i in range(image.shape[0]):
@@ -1407,42 +1341,6 @@
         self.remote = None
         self.tracker = None
 
-<<<<<<< HEAD
-=======
-    def advanced_time_evaluator(self, m, func_name, ctx, number=1, repeat=1, min_repeat_ms=0, time_to_work_ms=0, cooldown_interval_ms=0, f_preproc="", mod_func_name=None):
-        import inspect
-        import math
-        def ms_to_s(ms):
-            return ms / 1000
-        if mod_func_name is None:
-            one_run_time = m.module.time_evaluator(func_name, ctx, number=1,repeat=1,min_repeat_ms=0)().results[0]
-        else:
-            one_run_time = m.module.time_evaluator(func_name, ctx, number=1,repeat=1,min_repeat_ms=0)(mod_func_name).results[0]
-        repeats_to_cooldown = max(round(ms_to_s(time_to_work_ms)/one_run_time), 1)
-
-        def _time_evaluator(func_name, m, ctx, number=1, repeat=1, min_repeat_ms=0, cooldown_interval_ms=0, repeats_to_cooldown=1, f_preproc=""):
-            def evaluator(mod_func_name):
-                import time
-                from tvm.runtime.module import BenchmarkResult
-                results = []
-                for _ in range(math.ceil(repeat / repeats_to_cooldown)):
-                    time_f = m.module.time_evaluator(func_name, ctx, number=number, repeat=repeats_to_cooldown, min_repeat_ms=min_repeat_ms, f_preproc=f_preproc)
-                    if mod_func_name is None:
-                        results.append(time_f().results)
-                    else:
-                        results.append(time_f(mod_func_name).results)
-                    time.sleep(ms_to_s(cooldown_interval_ms))
-                return BenchmarkResult([np.mean(r) for r in results])
-            return evaluator
-
-        if inspect.signature(m.module.time_evaluator).parameters.get("cooldown_interval_ms"):
-            time_f = m.module.time_evaluator(func_name, ctx, number=number, repeat=repeat, min_repeat_ms=min_repeat_ms, cooldown_interval_ms=cooldown_interval_ms, repeats_to_cooldown=repeats_to_cooldown, f_preproc=f_preproc)
-        else:
-            time_f = _time_evaluator(func_name, m, ctx, number=number, repeat=repeat, min_repeat_ms=min_repeat_ms, cooldown_interval_ms=cooldown_interval_ms, repeats_to_cooldown=repeats_to_cooldown, f_preproc=f_preproc)
-
-        return time_f
-
->>>>>>> 5082ac7b
     def check_distribution(self, y, tolerance=0.05, show_plot=False):
         import warnings
         from sklearn.linear_model import LinearRegression
@@ -1567,18 +1465,9 @@
         dtype="float32",
         validator=None
     ):
-<<<<<<< HEAD
         from tvm.runtime.vm import VirtualMachine
         from tvm.runtime import profiler_vm
         
-=======
-        #if args.debug:
-        #    from tvm.contrib.debugger import debug_runtime as graph_executor
-        #else:
-        #    from tvm.contrib import graph_executor
-        from tvm.runtime.vm import VirtualMachine
-
->>>>>>> 5082ac7b
         if self.use_tracker and self.remote == None:
             self._connect_tracker()
 
@@ -1588,10 +1477,6 @@
             mod = tvm.IRModule()
             mod["main"] = tvm_mod
 
-<<<<<<< HEAD
-=======
-        #target = tvm.target.Target(args.target, host=args.target_host)
->>>>>>> 5082ac7b
         with tvm.transform.PassContext(opt_level=3):
             vmc = relay.vm.compile(mod, target_host=target_host, target=target, params=params)
 
@@ -1608,7 +1493,6 @@
             self.remote.upload(dso_binary_path)
             print("Uploading binary...")
             rlib = self.remote.load_module(dso_binary)
-<<<<<<< HEAD
         else:
             print("Using local runtime")
             ctx = tvm.device(target, 0)
@@ -1616,20 +1500,6 @@
         
         vm = VirtualMachine(rlib, ctx, "naive")
         
-=======
-            if args.debug:
-                vm = tvm.runtime.profiler_vm.VirtualMachineProfiler(rlib, ctx, "naive")
-            else:
-                vm = VirtualMachine(rlib, ctx, "naive")
-        else:
-            print("Using local runtime")
-            ctx = tvm.device(target, 0)
-            if args.debug:
-                vm = tvm.runtime.profiler_vm.VirtualMachineProfiler(vmc, ctx, "naive")
-            else:
-                vm = VirtualMachine(vmc, ctx, "naive")
-
->>>>>>> 5082ac7b
         inputs = []
         if isinstance(validator, Validator):
             inputs = validator.GetInputDictionary()
@@ -1645,7 +1515,6 @@
         else:
             data = tvm.nd.array(np.random.normal(size=input_shape).astype("float32"), ctx)
             vm.set_input("main", data)
-<<<<<<< HEAD
         
         print("Evaluating...", flush=True)
         
@@ -1655,17 +1524,6 @@
         time_to_work_ms = 1000
         cooldown_interval_ms=1000
         time_f = advanced_time_evaluator(vm, "invoke_stateful", ctx, number, repeat, min_repeat_ms, time_to_work_ms, cooldown_interval_ms, mod_func_name="main")
-=======
-
-        print("Evaluating...", flush=True)
-        number = 1
-        repeat = 100
-        repeat = 1
-        min_repeat_ms = 0
-        time_to_work_ms = 1000
-        cooldown_interval_ms=1000
-        time_f = self.advanced_time_evaluator(vm, "invoke_stateful", ctx, number, repeat, min_repeat_ms, time_to_work_ms, cooldown_interval_ms, mod_func_name="main")
->>>>>>> 5082ac7b
 
         benchmarkResult = time_f("main")
         cost = benchmarkResult.mean
@@ -1684,7 +1542,6 @@
                     np.testing.assert_allclose(output, ref_output, rtol=1e-3, atol=1e-3)
             print("Validation done")
 
-<<<<<<< HEAD
         if args.debug:
             vm = tvm.runtime.profiler_vm.VirtualMachineProfiler(rlib, ctx, "naive")
             res = vm.profile(**data, func_name="main")
@@ -1715,21 +1572,6 @@
                     validator=validator
                 )
         
-=======
-
-    def _schedule_jobs(self, mod, params, input_shape, dtype, target, validator=None):
-        def bench():
-            #self._benchmark(
-            self._benchmark_vm(
-                mod,
-                params,
-                input_shape,
-                target=target,
-                target_host=self.host_target,
-                dtype=dtype,
-                validator=validator
-            )
->>>>>>> 5082ac7b
 
         benchmark_index = len(self.benchmarks)
         self.benchmarks.append(bench)
